body {
	margin:0px !important;
	overflow: visible;
	font-family:"Open Sans";
}

<<<<<<< HEAD
#formBox textarea {
	font-family: "Open Sans";
	font-weight: 600 !important;
	background-color: transparent;
	border: none;
	width: 100%;
	outline: none;
	resize: none;
	font-size: 32px;
  }
  
  #formBox {
	margin-block-end: 0px;
	position: relative;
  }
  
  #titlebar {
	background-color: transparent;
	padding-left: 0px;
	padding-right: 12px;
	min-height: 45px;
	display: flex;
	flex-direction: column;
	justify-content: flex-end;
  }
  #formBox > div,
  #formBox > textarea {
	word-wrap: break-word; /* make sure the div and the textarea wrap words in the same way */
	box-sizing: border-box;
	width: 100%;
  }
  
  #formBox > textarea {
	overflow: hidden;
	position: absolute;
	height: 100%;

	padding-top: 4px;
    padding-bottom: 5px;
  }
  
  #textCopy {
	font-family: "Open Sans";
	font-weight: 600 !important;
	font-size: 32px;
	padding-top: 4px;
    padding-bottom: 5px;
	padding-right: 0.5em;
	padding-left: 0.5em;
  }
  
  #formBox > div {
	min-height: 45px;
  }
  
  .info-bar {
	font-family: "Open Sans";
	color: gray;
	font-size: 11px;
	height: 15px;
	display: flex;	
	padding-left: 14px !important;
	justify-content: space-between;
  }
=======
.app-main {
  overflow: visible;
}

#formBox input {
  font-family: 'Open Sans';
  font-weight: 600 !important;
  background-color: transparent;
  border: none;
  width: 100%;
  outline: none;
  resize: none;
  font-size: 25px;
  height: 45x;
  padding-top:0px;
  padding-bottom:0px;
}

#formBox {
  margin-block-end: 0px;
  position: relative;
}

#titlebar {
  background-color: transparent;
  padding-left: 0px;
  padding-right: 12px;
  display: flex;
  flex-direction: column;
  justify-content: flex-end;
}
#formBox > div,
#formBox > input {
  word-wrap: break-word; /* make sure the div and the textarea wrap words in the same way */
  box-sizing: border-box;
  width: 100%;
}

#titlebar input:focus {
  outline: none;
}

.info-bar {
  font-family: 'Open Sans';
  color: gray;
  font-size: 11.5px;
  height: 13px;
  display: flex;
  padding-left: 14px !important;
  justify-content: space-between;
  margin-top: 0px;
}

.info-bar a {
  text-decoration: none;
  color: gray;
}

#infowords,
#infodate,
#infosaved {
  font-family: 'Open Sans';
  margin-right: 5px;
  margin-left: 0px;
  border-radius: 5px;
  margin-top: 0;
  height: 16px;
  padding-top: 2.5px;
}
>>>>>>> 377d814a

  .info-bar a {
	text-decoration: none;
	color: gray
  }
  
  #titlebar textarea:focus {
	outline: none;
  }
  #infowords {
	font-family: "Open Sans";
	margin-right: 5px;
	margin-left: 0px;
	border-radius: 5;
	margin-top: 0;
  }
  
  #infodate {
	font-family: "Open Sans";
	margin-right: 5px;
	margin-left: 5px;
	margin-top: 0;
	border-radius: 5;
  }
  
  #infosaved {
	font-family: "Open Sans";
	margin-right: 5px;
	margin-left: 5px;
	border-radius: 5;
	margin-top: 0;
  }<|MERGE_RESOLUTION|>--- conflicted
+++ resolved
@@ -4,72 +4,6 @@
 	font-family:"Open Sans";
 }
 
-<<<<<<< HEAD
-#formBox textarea {
-	font-family: "Open Sans";
-	font-weight: 600 !important;
-	background-color: transparent;
-	border: none;
-	width: 100%;
-	outline: none;
-	resize: none;
-	font-size: 32px;
-  }
-  
-  #formBox {
-	margin-block-end: 0px;
-	position: relative;
-  }
-  
-  #titlebar {
-	background-color: transparent;
-	padding-left: 0px;
-	padding-right: 12px;
-	min-height: 45px;
-	display: flex;
-	flex-direction: column;
-	justify-content: flex-end;
-  }
-  #formBox > div,
-  #formBox > textarea {
-	word-wrap: break-word; /* make sure the div and the textarea wrap words in the same way */
-	box-sizing: border-box;
-	width: 100%;
-  }
-  
-  #formBox > textarea {
-	overflow: hidden;
-	position: absolute;
-	height: 100%;
-
-	padding-top: 4px;
-    padding-bottom: 5px;
-  }
-  
-  #textCopy {
-	font-family: "Open Sans";
-	font-weight: 600 !important;
-	font-size: 32px;
-	padding-top: 4px;
-    padding-bottom: 5px;
-	padding-right: 0.5em;
-	padding-left: 0.5em;
-  }
-  
-  #formBox > div {
-	min-height: 45px;
-  }
-  
-  .info-bar {
-	font-family: "Open Sans";
-	color: gray;
-	font-size: 11px;
-	height: 15px;
-	display: flex;	
-	padding-left: 14px !important;
-	justify-content: space-between;
-  }
-=======
 .app-main {
   overflow: visible;
 }
@@ -139,7 +73,6 @@
   height: 16px;
   padding-top: 2.5px;
 }
->>>>>>> 377d814a
 
   .info-bar a {
 	text-decoration: none;
