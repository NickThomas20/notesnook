--- conflicted
+++ resolved
@@ -1,17 +1,12 @@
 import React, { useRef } from 'react';
 import { Platform, View } from 'react-native';
 import WebView from 'react-native-webview';
-<<<<<<< HEAD
-import { getNote, sourceUri } from '../../screens/editor/Functions';
+import { sourceUri } from '../../screens/editor/Functions';
 import { editorController } from '../../screens/editor/tiptap/utils';
-=======
-import { useThemeStore } from '../../stores/use-theme-store';
-import { useEditorStore } from '../../stores/use-editor-store';
->>>>>>> acc32d98
 import { eSendEvent, ToastEvent } from '../../services/event-manager';
 import Navigation from '../../services/navigation';
-import { useEditorStore } from '../../stores/stores';
-import { useThemeStore } from '../../stores/theme';
+import { useEditorStore } from '../../stores/use-editor-store';
+import { useThemeStore } from '../../stores/use-theme-store';
 import { db } from '../../utils/database';
 import { eCloseProgressDialog, eOnLoadNote } from '../../utils/events';
 import { openLinkInBrowser } from '../../utils/functions';
