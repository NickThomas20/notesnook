import {Platform} from 'react-native';
import {Dimensions} from 'react-native';
import create from 'zustand';
import PremiumService from '../services/PremiumService';
import {APP_VERSION, history, SUBSCRIPTION_STATUS} from '../utils';
import {db} from '../utils/database';
import {MMKV} from '../utils/mmkv';
import {
  MenuStore,
  MessageStore,
  NoteStore,
  NotebookStore,
  TagStore,
  TrashStore,
  SearchStore,
  SelectionStore,
  SettingStore,
  EditorStore,
  FavoriteStore,
  UserStore,
  Announcement
} from './interfaces';
import {groupArray} from 'notes-core/utils/grouping';
import {EditorWebView, post} from '../views/Editor/Functions';
import tiny from '../views/Editor/tiny/tiny';

export const useNoteStore = create<NoteStore>((set, get) => ({
  notes: [],
  loading: true,
  setLoading: loading => set({loading: loading}),
  setNotes: items => {
    if (!items) {
      set({
        notes: groupArray(db.notes.all, db.settings?.getGroupOptions('home'))
      });
      return;
    }
    let prev = get().notes;
    for (var i = 0; i < items.length; i++) {
      let item = items[i];
      let index = prev.findIndex(v => v.id === item.id);
      if (index !== -1) {
        prev[index] = item;
      }
    }
    set({notes: prev});
  },
  clearNotes: () => set({notes: []})
}));

export const useNotebookStore = create<NotebookStore>((set, get) => ({
  notebooks: [],
  setNotebooks: items => {
    if (!items) {
      set({
        notebooks: groupArray(
          db.notebooks.all,
          db.settings?.getGroupOptions('notebooks')
        )
      });
      return;
    }
    let prev = get().notebooks;
    for (var i = 0; i < items.length; i++) {
      let item = items[i];
      let index = prev.findIndex(v => v.id === item.id);
      if (index !== -1) {
        prev[index] = item;
      }
    }
    set({notebooks: prev});
  },
  clearNotebooks: () => set({notebooks: []})
}));

export const useFavoriteStore = create<FavoriteStore>((set, get) => ({
  favorites: [],
  setFavorites: items => {
    if (!items) {
      set({
        favorites: groupArray(
          db.notes.favorites,
          db.settings?.getGroupOptions('favorites')
        )
      });
      return;
    }
    let prev = get().favorites;
    for (var i = 0; i < items.length; i++) {
      let item = items[i];
      let index = prev.findIndex(v => v.id === item.id);
      if (index !== -1) {
        prev[index] = item;
      }
    }
    set({favorites: prev});
  },
  clearFavorites: () => set({favorites: []})
}));

export const useTagStore = create<TagStore>((set, get) => ({
  tags: [],
  setTags: items => {
    if (!items) {
      set({
        tags: groupArray(db.tags.all, db.settings?.getGroupOptions('tags'))
      });
      return;
    }
    let prev = get().tags;
    for (var i = 0; i < items.length; i++) {
      let item = items[i];
      let index = prev.findIndex(v => v.id === item.id);
      if (index !== -1) {
        prev[index] = item;
      }
    }
    set({tags: prev});
  },
  clearTags: () => set({tags: []})
}));

export const useTrashStore = create<TrashStore>((set, get) => ({
  trash: [],
  setTrash: items => {
    if (!items) {
      set({
        trash: groupArray(db.trash.all, db.settings?.getGroupOptions('trash'))
      });
      return;
    }
    let prev = get().trash;
    for (var i = 0; i < items.length; i++) {
      let item = items[i];
      let index = prev.findIndex(v => v.id === item.id);
      if (index !== -1) {
        prev[index] = item;
      }
    }
    set({trash: prev});
  },
  clearTrash: () => set({trash: []})
}));

export const useUserStore = create<UserStore>((set, get) => ({
  user: null,
  premium: false,
  lastSynced: 'Never',
  syncing: false,
  verifyUser: false,
  setUser: user => set({user: user}),
  setPremium: premium => set({premium: premium}),
  setSyncing: syncing => set({syncing: syncing}),
  setLastSynced: lastSynced => set({lastSynced: lastSynced}),
  setVerifyUser: verified => set({verifyUser: verified})
}));

interface AttachmentStore {
  progress?: {
    [name: string]: {
      sent: number;
      total: number;
      hash: string;
      recieved: number;
      type: 'upload' | 'download';
    };
  };
  encryptionProgress: number;
  setEncryptionProgress: (encryptionProgress) => void;
  remove: (hash: string) => void;
  setProgress: (
    sent: number,
    total: number,
    hash: string,
    recieved: number,
    type: 'upload' | 'download'
  ) => void;
  loading: {total: number; current: number};
  setLoading: (data: {total: number; current: number}) => void;
}

export const useAttachmentStore = create<AttachmentStore>((set, get) => ({
  progress: {},
  remove: hash => {
    let _p = get().progress;
    _p[hash] = null;
    tiny.call(
      EditorWebView,
      `
    (function() {
      let progress = ${JSON.stringify({
        loaded: 1,
        total: 1,
        hash
      })}
    tinymce.activeEditor._updateAttachmentProgress(progress);
    })()`
    );
    set({progress: {..._p}});
  },
  setProgress: (sent, total, hash, recieved, type) => {
    let _p = get().progress;
    _p[hash] = {sent, total, hash, recieved, type};
    let progress = {total, hash, loaded: type === 'download' ? recieved : sent};
    tiny.call(
      EditorWebView,
      `
    (function() {
      let progress = ${JSON.stringify(progress)}
      tinymce.activeEditor._updateAttachmentProgress(progress);
    })()`
    );
    set({progress: {..._p}});
  },
  encryptionProgress: null,
  setEncryptionProgress: encryptionProgress =>
    set({encryptionProgress: encryptionProgress}),
  loading: {total: 0, current: 0},
  setLoading: data => set({loading: data})
}));

let {width, height} = Dimensions.get('window');

export const useSettingStore = create<SettingStore>((set, get) => ({
  settings: {
    showToolbarOnTop: false,
    showKeyboardOnOpen: false,
    fontScale: 1,
    forcePortraitOnTablet: false,
    useSystemTheme: false,
    reminder: 'off',
    encryptedBackup: false,
    homepage: 'Notes',
    sort: 'default',
    sortOrder: 'desc',
    screenshotMode: true,
    privacyScreen: false,
    appLockMode: 'none',
    telemetry: true,
    notebooksListMode: 'normal',
    notesListMode: 'normal',
    devMode: false,
    notifNotes: false
  },
  fullscreen: false,
  deviceMode: 'mobile',
  dimensions: {width, height},
  appLoading: true,
  isIntroCompleted: false,
  setSettings: settings => set({settings}),
  setFullscreen: fullscreen => set({fullscreen}),
  setDeviceMode: mode => set({deviceMode: mode}),
  setDimensions: dimensions => set({dimensions: dimensions}),
  setAppLoading: appLoading => set({appLoading}),
  setIntroCompleted: isIntroCompleted => set({isIntroCompleted})
}));

export const useMenuStore = create<MenuStore>((set, get) => ({
  menuPins: [],
  colorNotes: [],
  setMenuPins: () => {
    try {
      set({menuPins: db.settings.pins});
    } catch (e) {
      setTimeout(() => {
        try {
          set({menuPins: db.settings.pins});
        } catch (e) {}
      }, 1000);
    }
  },
  setColorNotes: () => set({colorNotes: db.colors.all}),
  clearAll: () => set({menuPins: [], colorNotes: []})
}));

export const useEditorStore = create<EditorStore>((set, get) => ({
  currentEditingNote: null,
  setCurrentlyEditingNote: note => set({currentEditingNote: note})
}));

export const useSearchStore = create<SearchStore>((set, get) => ({
  searchResults: [],
  searching: false,
  searchStatus: null,
  setSearchResults: results => set({searchResults: results}),
  setSearchStatus: (searching, status) => set({searching, searchStatus: status})
}));

export const useSelectionStore = create<SelectionStore>((set, get) => ({
  selectedItemsList: [],
  selectionMode: false,
  setAll: all => {
    history.selectedItemsList = all;
    set({selectedItemsList: all});
  },
  setSelectionMode: mode => {
    if (!mode) {
      history.selectedItemsList = [];
      history.selectionMode = false;
    }
    set({
      selectionMode: mode,
      selectedItemsList: mode ? get().selectedItemsList : []
    });
  },
  setSelectedItem: item => {
    let selectedItems = get().selectedItemsList;
    let index = selectedItems.findIndex((i: any) => i.id === item.id);
    if (index !== -1) {
      selectedItems.splice(index, 1);
    } else {
      selectedItems.push(item);
    }
    selectedItems = [...new Set(selectedItems)];
    history.selectedItemsList = selectedItems;

    history.selectionMode =
      selectedItems.length > 0 ? get().selectionMode : false;

    set({
      selectedItemsList: selectedItems,
      selectionMode: history.selectionMode
    });
  },
  clearSelection: () => {
    history.selectedItemsList = [];
    history.selectionMode = false;
    set({selectionMode: false, selectedItemsList: []});
  }
}));

export const useMessageStore = create<MessageStore>((set, get) => ({
  message: {
    visible: false,
    message: null,
    actionText: null,
    onPress: () => {},
    data: {},
    icon: 'account-outline'
  },
  setMessage: message => set({message: {...message}}),
  announcements: [],
  remove: async id => {
    MMKV.setStringAsync(id, 'removed');

    const inlineCopy = get().announcements.slice();
    const dialogsCopy = get().dialogs.slice();
    const index = inlineCopy.findIndex(announcement => announcement.id === id);
    const dialogIndex = dialogsCopy.findIndex(dialog => dialog.id === id);

    if (index >= -1) {
      dialogsCopy.splice(dialogIndex, 1);
      inlineCopy.splice(index, 1);
    }

    set({announcements: inlineCopy, dialogs: dialogsCopy});
  },
  dialogs: [],
  setAnnouncement: async function () {
    let announcements: Announcement[] = [];
    try {
      announcements = await db.announcements();
      if (!announcements) {
        announcements = [];
      }
    } catch (e) {
      set({announcements: []});
    } finally {
      let all = await getFiltered(announcements);
      set({
        announcements: all.filter(a => a.type === 'inline'),
        dialogs: all.filter(a => a.type === 'dialog')
      });
    }
  }
}));

const getFiltered = async (announcements: Announcement[]) => {
  if (!announcements) return [];
  let filtered: Announcement[] = [];
  for (var announcement of announcements) {
    if (await shouldShowAnnouncement(announcement)) {
      filtered.push(announcement);
    }
  }
  return filtered;
};

export function initialize() {
  if (!db) return;
  useMenuStore.getState().setColorNotes();
  useMenuStore.getState().setMenuPins();
  useNotebookStore.getState().setNotebooks();
  useTrashStore.getState().setTrash();
  useTagStore.getState().setTags();
  useFavoriteStore.getState().setFavorites();
  useNoteStore.getState().setNotes();
}

export function clearAllStores() {
  useNotebookStore.getState().clearNotebooks();
  useTagStore.getState().clearTags();
  useFavoriteStore.getState().clearFavorites();
  useNoteStore.getState().clearNotes();
  useMenuStore.getState().clearAll();
  useTrashStore.getState().clearTrash();
}

export const allowedPlatforms = ['all', 'mobile', Platform.OS];

async function shouldShowAnnouncement(announcement) {
  if (!announcement) return false;
  let removed = (await MMKV.getStringAsync(announcement.id)) === 'removed';
  if (removed) return false;
  let show = announcement.platforms.some(
    platform => allowedPlatforms.indexOf(platform) > -1
  );

<<<<<<< HEAD
=======
  if (announcement.appVersion) {
    return announcement.appVersion === APP_VERSION;
  }

>>>>>>> 377d814a
  if (!show) return false;

  const subStatus = PremiumService.getUser()?.subscription?.type;
  show = announcement.userTypes.some(userType => {
    switch (userType) {
      case 'pro':
        return PremiumService.get();
      case 'trial':
        return subStatus === SUBSCRIPTION_STATUS.TRIAL;
      case 'trialExpired':
        return subStatus === SUBSCRIPTION_STATUS.BASIC;
      case 'loggedOut':
        show = !PremiumService.getUser();
        break;
      case 'verified':
        show = PremiumService.getUser()?.isEmailVerified;
        break;
      case 'loggedIn':
        show = !!PremiumService.getUser();
        break;
      case 'unverified':
        show = !PremiumService.getUser()?.isEmailVerified;
        break;
      case 'proExpired':
        show =
          subStatus === SUBSCRIPTION_STATUS.PREMIUM_EXPIRED ||
          subStatus === SUBSCRIPTION_STATUS.PREMIUM_CANCELED;
        break;
      case 'any':
      default:
        return true;
    }
  });

  return show;
}<|MERGE_RESOLUTION|>--- conflicted
+++ resolved
@@ -416,13 +416,10 @@
     platform => allowedPlatforms.indexOf(platform) > -1
   );
 
-<<<<<<< HEAD
-=======
   if (announcement.appVersion) {
     return announcement.appVersion === APP_VERSION;
   }
 
->>>>>>> 377d814a
   if (!show) return false;
 
   const subStatus = PremiumService.getUser()?.subscription?.type;
