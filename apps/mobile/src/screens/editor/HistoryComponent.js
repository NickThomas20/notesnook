import React, { useEffect, useState } from 'react';
import { Platform, View } from 'react-native';
import { IconButton } from '../../components/ui/icon-button';
<<<<<<< HEAD
=======
import { useThemeStore } from '../../stores/use-theme-store';
>>>>>>> acc32d98
import { eSubscribeEvent, eUnSubscribeEvent } from '../../services/event-manager';
import { useThemeStore } from '../../stores/theme';
import useKeyboard from '../../utils/hooks/use-keyboard';
import { SIZE } from '../../utils/size';
import { EditorWebView } from './Functions';
import tiny, { safeKeyboardDismiss } from './tiny/tiny';
import { editorState } from './tiptap/utils';

const HistoryComponent = () => {
  const colors = useThemeStore(state => state.colors);
  const [historyState, setHistoryState] = useState({
    undo: false,
    redo: false
  });
  const keyboard = useKeyboard();
  editorState().keyboardState = keyboard.keyboardShown;

  const onHistoryChange = data => {
    setHistoryState(data);
  };

  useEffect(() => {
    eSubscribeEvent('historyEvent', onHistoryChange);
    return () => {
      eUnSubscribeEvent('historyEvent', onHistoryChange);
    };
  }, []);

  return (
    <View
      style={{
        flexDirection: 'row',
        height: 40,
        marginRight: 5
      }}
    >
      {Platform.OS === 'ios' && keyboard.keyboardShown ? (
        <IconButton
          name="keyboard-close"
          color={colors.pri}
          size={SIZE.lg}
          customStyle={{
            width: 35,
            height: 35
          }}
          onPress={() => {
            editorState().keyboardState = true;
            safeKeyboardDismiss();
          }}
        />
      ) : null}

      <IconButton
        name="undo-variant"
        disabled={!historyState.undo}
        color={colors.pri}
        size={SIZE.xl}
        customStyle={{
          width: 35,
          height: 35
        }}
        onPress={() => {
          if (!historyState.undo) return;
          tiny.call(EditorWebView, tiny.undo);
        }}
      />
      <IconButton
        name="redo-variant"
        disabled={!historyState.redo}
        color={colors.pri}
        size={SIZE.xl}
        customStyle={{
          width: 35,
          height: 35
        }}
        onPress={() => {
          if (!historyState.redo) return;
          tiny.call(EditorWebView, tiny.redo);
        }}
      />
    </View>
  );
};

export default HistoryComponent;<|MERGE_RESOLUTION|>--- conflicted
+++ resolved
@@ -1,12 +1,8 @@
 import React, { useEffect, useState } from 'react';
 import { Platform, View } from 'react-native';
 import { IconButton } from '../../components/ui/icon-button';
-<<<<<<< HEAD
-=======
 import { useThemeStore } from '../../stores/use-theme-store';
->>>>>>> acc32d98
 import { eSubscribeEvent, eUnSubscribeEvent } from '../../services/event-manager';
-import { useThemeStore } from '../../stores/theme';
 import useKeyboard from '../../utils/hooks/use-keyboard';
 import { SIZE } from '../../utils/size';
 import { EditorWebView } from './Functions';
