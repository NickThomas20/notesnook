--- conflicted
+++ resolved
@@ -27,10 +27,6 @@
 import {sleep, timeConverter} from '../../utils/TimeUtils';
 import tiny from './tiny/tiny';
 import {IMAGE_TOOLTIP_CONFIG} from './tiny/toolbar/config';
-<<<<<<< HEAD
-import {parse} from 'node-html-parser';
-=======
->>>>>>> 377d814a
 
 export let EditorWebView = createRef();
 export const editorTitleInput = createRef();
@@ -724,8 +720,6 @@
       }),
     );
     `
-<<<<<<< HEAD
-=======
         );
       } else {
         post('html', content.data);
@@ -738,7 +732,6 @@
       tiny.call(
         EditorWebView,
         tiny.updateDateEdited(timeConverter(note.dateEdited))
->>>>>>> 377d814a
       );
     } else {
       console.log('opening in editor');
