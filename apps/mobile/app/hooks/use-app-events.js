--- conflicted
+++ resolved
@@ -217,10 +217,6 @@
   }, []);
 
   const onSyncComplete = useCallback(async () => {
-<<<<<<< HEAD
-    console.log("Sync complete");
-=======
->>>>>>> 65aa53ab
     initAfterSync();
     setLastSynced(await db.lastSynced());
     eSendEvent(eCloseProgressDialog, "sync_progress");
