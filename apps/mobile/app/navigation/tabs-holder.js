--- conflicted
+++ resolved
@@ -34,23 +34,19 @@
   useSharedValue,
   withTiming
 } from "react-native-reanimated";
-import { SafeAreaProvider } from "react-native-safe-area-context";
 import { notesnook } from "../../e2e/test.ids";
 import { db } from "../common/database";
 import { SideMenu } from "../components/side-menu";
 import { FluidTabs } from "../components/tabs";
-<<<<<<< HEAD
+import useGlobalSafeAreaInsets from "../hooks/use-global-safe-area-insets";
+import { useShortcutManager } from "../hooks/use-shortcut-manager";
+import { hideAllTooltips } from "../hooks/use-tooltip";
 import {
   clearAppState,
   editorController,
   editorState,
   getAppState
 } from "../screens/editor/tiptap/utils";
-=======
-import useGlobalSafeAreaInsets from "../hooks/use-global-safe-area-insets";
-import { hideAllTooltips } from "../hooks/use-tooltip";
-import { editorController, editorState } from "../screens/editor/tiptap/utils";
->>>>>>> 371feed8
 import { EditorWrapper } from "../screens/editor/wrapper";
 import { DDS } from "../services/device-detection";
 import {
@@ -69,13 +65,8 @@
   eOpenFullscreenEditor
 } from "../utils/events";
 import { editorRef, tabBarRef } from "../utils/global-refs";
+import { sleep } from "../utils/time";
 import { NavigationStack } from "./navigation-stack";
-<<<<<<< HEAD
-import { useCallback } from "react";
-import { useShortcutManager } from "../hooks/use-shortcut-manager";
-import { sleep } from "../utils/time";
-=======
->>>>>>> 371feed8
 
 const _TabsHolder = () => {
   const colors = useThemeStore((state) => state.colors);
