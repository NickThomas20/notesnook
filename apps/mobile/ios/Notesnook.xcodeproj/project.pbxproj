// !$*UTF8*$!
{
	archiveVersion = 1;
	classes = {
	};
	objectVersion = 54;
	objects = {

/* Begin PBXBuildFile section */
		00E356F31AD99517003FC87E /* NotesnookTests.m in Sources */ = {isa = PBXBuildFile; fileRef = 00E356F21AD99517003FC87E /* NotesnookTests.m */; };
		13B07FBC1A68108700A75B9A /* AppDelegate.m in Sources */ = {isa = PBXBuildFile; fileRef = 13B07FB01A68108700A75B9A /* AppDelegate.m */; };
		13B07FBF1A68108700A75B9A /* Images.xcassets in Resources */ = {isa = PBXBuildFile; fileRef = 13B07FB51A68108700A75B9A /* Images.xcassets */; };
		13B07FC11A68108700A75B9A /* main.m in Sources */ = {isa = PBXBuildFile; fileRef = 13B07FB71A68108700A75B9A /* main.m */; };
		2B3F87EC6B2264CD8ABA5DA8 /* libPods-Notesnook.a in Frameworks */ = {isa = PBXBuildFile; fileRef = 4BD34AE0C0FD2416E48803B8 /* libPods-Notesnook.a */; };
		2D02E4BC1E0B4A80006451C7 /* AppDelegate.m in Sources */ = {isa = PBXBuildFile; fileRef = 13B07FB01A68108700A75B9A /* AppDelegate.m */; };
		2D02E4BD1E0B4A84006451C7 /* Images.xcassets in Resources */ = {isa = PBXBuildFile; fileRef = 13B07FB51A68108700A75B9A /* Images.xcassets */; };
		2D02E4BF1E0B4AB3006451C7 /* main.m in Sources */ = {isa = PBXBuildFile; fileRef = 13B07FB71A68108700A75B9A /* main.m */; };
		2DCD954D1E0B4F2C00145EB5 /* NotesnookTests.m in Sources */ = {isa = PBXBuildFile; fileRef = 00E356F21AD99517003FC87E /* NotesnookTests.m */; };
		6510626F27042891009661C3 /* OpenSans-Regular.ttf in Resources */ = {isa = PBXBuildFile; fileRef = 6552012F27019F7700A43C51 /* OpenSans-Regular.ttf */; };
		6510627527042893009661C3 /* OpenSans-Regular.ttf in Resources */ = {isa = PBXBuildFile; fileRef = 6552012F27019F7700A43C51 /* OpenSans-Regular.ttf */; };
		6510627627042895009661C3 /* OpenSans-SemiBold.ttf in Resources */ = {isa = PBXBuildFile; fileRef = 6552012E27019F6E00A43C51 /* OpenSans-SemiBold.ttf */; };
		6510627727042896009661C3 /* OpenSans-SemiBold.ttf in Resources */ = {isa = PBXBuildFile; fileRef = 6552012E27019F6E00A43C51 /* OpenSans-SemiBold.ttf */; };
		6515C42F2580AA3000E83E39 /* StoreKit.framework in Frameworks */ = {isa = PBXBuildFile; fileRef = 6515C42E2580AA2F00E83E39 /* StoreKit.framework */; };
		655FD77A253AD31C001D807D /* Web.bundle in Resources */ = {isa = PBXBuildFile; fileRef = 655FD779253AD31C001D807D /* Web.bundle */; };
		656BFBC22696AC320063D1DD /* Plain.bundle in Resources */ = {isa = PBXBuildFile; fileRef = 656BFBC12696AC320063D1DD /* Plain.bundle */; };
		659BE46725E11A5100E05671 /* notesnook-text.png in Resources */ = {isa = PBXBuildFile; fileRef = 659BE46625E11A5100E05671 /* notesnook-text.png */; };
		65AA857925E6DDEC00772A01 /* WidgetKit.framework in Frameworks */ = {isa = PBXBuildFile; fileRef = 65AA857825E6DDEC00772A01 /* WidgetKit.framework */; };
		65AA857B25E6DDEC00772A01 /* SwiftUI.framework in Frameworks */ = {isa = PBXBuildFile; fileRef = 65AA857A25E6DDEC00772A01 /* SwiftUI.framework */; };
		65AA857E25E6DDEC00772A01 /* NotesWidget.swift in Sources */ = {isa = PBXBuildFile; fileRef = 65AA857D25E6DDEC00772A01 /* NotesWidget.swift */; };
		65AA858025E6DDEE00772A01 /* Assets.xcassets in Resources */ = {isa = PBXBuildFile; fileRef = 65AA857F25E6DDEE00772A01 /* Assets.xcassets */; };
		65AA858425E6DDEE00772A01 /* NotesWidgetExtension.appex in Embed App Extensions */ = {isa = PBXBuildFile; fileRef = 65AA857725E6DDEC00772A01 /* NotesWidgetExtension.appex */; settings = {ATTRIBUTES = (RemoveHeadersOnCopy, ); }; };
		65B5014425A672B200E2D264 /* ShareViewController.m in Sources */ = {isa = PBXBuildFile; fileRef = 65B5014325A672B200E2D264 /* ShareViewController.m */; };
		65B5014725A672B200E2D264 /* MainInterface.storyboard in Resources */ = {isa = PBXBuildFile; fileRef = 65B5014525A672B200E2D264 /* MainInterface.storyboard */; };
		65B5014B25A672B200E2D264 /* Make Note.appex in Embed App Extensions */ = {isa = PBXBuildFile; fileRef = 65B5014025A672B200E2D264 /* Make Note.appex */; settings = {ATTRIBUTES = (RemoveHeadersOnCopy, ); }; };
		65B5020325A6756700E2D264 /* File.swift in Sources */ = {isa = PBXBuildFile; fileRef = 65B5020225A6756700E2D264 /* File.swift */; };
		65E0340B257B9FF100793428 /* File.swift in Sources */ = {isa = PBXBuildFile; fileRef = 65E0340A257B9FF100793428 /* File.swift */; };
		7C72B5EA418785B334F3B5EB /* libPods-Notesnook-Make Note.a in Frameworks */ = {isa = PBXBuildFile; fileRef = 35547D7C07E83F889159A73D /* libPods-Notesnook-Make Note.a */; };
		81AB9BB82411601600AC10FF /* LaunchScreen.storyboard in Resources */ = {isa = PBXBuildFile; fileRef = 81AB9BB72411601600AC10FF /* LaunchScreen.storyboard */; };
		87CE5B71DC72F3D95B7B1AA5 /* libPods-Notesnook-tvOSTests.a in Frameworks */ = {isa = PBXBuildFile; fileRef = A03E3F5851D27269540E147C /* libPods-Notesnook-tvOSTests.a */; };
		A79A93DC9D0CAE8703462151 /* libPods-Notesnook-NotesnookTests.a in Frameworks */ = {isa = PBXBuildFile; fileRef = 068FA9BDFA207A50B0A9E597 /* libPods-Notesnook-NotesnookTests.a */; };
		F50BF8BC21F8B58EB2B5A31A /* libPods-Notesnook-tvOS.a in Frameworks */ = {isa = PBXBuildFile; fileRef = 16C0296DE7A2B4102817F5C1 /* libPods-Notesnook-tvOS.a */; };
/* End PBXBuildFile section */

/* Begin PBXContainerItemProxy section */
		00E356F41AD99517003FC87E /* PBXContainerItemProxy */ = {
			isa = PBXContainerItemProxy;
			containerPortal = 83CBB9F71A601CBA00E9B192 /* Project object */;
			proxyType = 1;
			remoteGlobalIDString = 13B07F861A680F5B00A75B9A;
			remoteInfo = Notesnook;
		};
		2D02E4911E0B4A5D006451C7 /* PBXContainerItemProxy */ = {
			isa = PBXContainerItemProxy;
			containerPortal = 83CBB9F71A601CBA00E9B192 /* Project object */;
			proxyType = 1;
			remoteGlobalIDString = 2D02E47A1E0B4A5D006451C7;
			remoteInfo = "Notesnook-tvOS";
		};
		65AA858225E6DDEE00772A01 /* PBXContainerItemProxy */ = {
			isa = PBXContainerItemProxy;
			containerPortal = 83CBB9F71A601CBA00E9B192 /* Project object */;
			proxyType = 1;
			remoteGlobalIDString = 65AA857625E6DDEC00772A01;
			remoteInfo = NotesWidgetExtension;
		};
		65B5014925A672B200E2D264 /* PBXContainerItemProxy */ = {
			isa = PBXContainerItemProxy;
			containerPortal = 83CBB9F71A601CBA00E9B192 /* Project object */;
			proxyType = 1;
			remoteGlobalIDString = 65B5013F25A672B200E2D264;
			remoteInfo = "Make Note";
		};
/* End PBXContainerItemProxy section */

/* Begin PBXCopyFilesBuildPhase section */
		65A7F34B255687E600699170 /* Embed App Extensions */ = {
			isa = PBXCopyFilesBuildPhase;
			buildActionMask = 2147483647;
			dstPath = "";
			dstSubfolderSpec = 13;
			files = (
				65AA858425E6DDEE00772A01 /* NotesWidgetExtension.appex in Embed App Extensions */,
				65B5014B25A672B200E2D264 /* Make Note.appex in Embed App Extensions */,
			);
			name = "Embed App Extensions";
			runOnlyForDeploymentPostprocessing = 0;
		};
/* End PBXCopyFilesBuildPhase section */

/* Begin PBXFileReference section */
		008F07F21AC5B25A0029DE68 /* main.jsbundle */ = {isa = PBXFileReference; fileEncoding = 4; lastKnownFileType = text; path = main.jsbundle; sourceTree = "<group>"; };
		00E356EE1AD99517003FC87E /* NotesnookTests.xctest */ = {isa = PBXFileReference; explicitFileType = wrapper.cfbundle; includeInIndex = 0; path = NotesnookTests.xctest; sourceTree = BUILT_PRODUCTS_DIR; };
		00E356F11AD99517003FC87E /* Info.plist */ = {isa = PBXFileReference; lastKnownFileType = text.plist.xml; path = Info.plist; sourceTree = "<group>"; };
		00E356F21AD99517003FC87E /* NotesnookTests.m */ = {isa = PBXFileReference; lastKnownFileType = sourcecode.c.objc; path = NotesnookTests.m; sourceTree = "<group>"; };
		068FA9BDFA207A50B0A9E597 /* libPods-Notesnook-NotesnookTests.a */ = {isa = PBXFileReference; explicitFileType = archive.ar; includeInIndex = 0; path = "libPods-Notesnook-NotesnookTests.a"; sourceTree = BUILT_PRODUCTS_DIR; };
		06E586B7CB8F9DC9917B1695 /* Pods-Notesnook-tvOS.release.xcconfig */ = {isa = PBXFileReference; includeInIndex = 1; lastKnownFileType = text.xcconfig; name = "Pods-Notesnook-tvOS.release.xcconfig"; path = "Target Support Files/Pods-Notesnook-tvOS/Pods-Notesnook-tvOS.release.xcconfig"; sourceTree = "<group>"; };
		13B07F961A680F5B00A75B9A /* Notesnook.app */ = {isa = PBXFileReference; explicitFileType = wrapper.application; includeInIndex = 0; path = Notesnook.app; sourceTree = BUILT_PRODUCTS_DIR; };
		13B07FAF1A68108700A75B9A /* AppDelegate.h */ = {isa = PBXFileReference; fileEncoding = 4; lastKnownFileType = sourcecode.c.h; name = AppDelegate.h; path = Notesnook/AppDelegate.h; sourceTree = "<group>"; };
		13B07FB01A68108700A75B9A /* AppDelegate.m */ = {isa = PBXFileReference; fileEncoding = 4; lastKnownFileType = sourcecode.c.objc; name = AppDelegate.m; path = Notesnook/AppDelegate.m; sourceTree = "<group>"; };
		13B07FB51A68108700A75B9A /* Images.xcassets */ = {isa = PBXFileReference; lastKnownFileType = folder.assetcatalog; name = Images.xcassets; path = Notesnook/Images.xcassets; sourceTree = "<group>"; };
		13B07FB61A68108700A75B9A /* Info.plist */ = {isa = PBXFileReference; fileEncoding = 4; lastKnownFileType = text.plist.xml; name = Info.plist; path = Notesnook/Info.plist; sourceTree = "<group>"; };
		13B07FB71A68108700A75B9A /* main.m */ = {isa = PBXFileReference; fileEncoding = 4; lastKnownFileType = sourcecode.c.objc; name = main.m; path = Notesnook/main.m; sourceTree = "<group>"; };
		16C0296DE7A2B4102817F5C1 /* libPods-Notesnook-tvOS.a */ = {isa = PBXFileReference; explicitFileType = archive.ar; includeInIndex = 0; path = "libPods-Notesnook-tvOS.a"; sourceTree = BUILT_PRODUCTS_DIR; };
		19E7EB248446C3FE09F6E622 /* Pods-Notesnook.debug.xcconfig */ = {isa = PBXFileReference; includeInIndex = 1; lastKnownFileType = text.xcconfig; name = "Pods-Notesnook.debug.xcconfig"; path = "Target Support Files/Pods-Notesnook/Pods-Notesnook.debug.xcconfig"; sourceTree = "<group>"; };
		279A4325E1D27BD3E720F35B /* Pods-Notesnook-Make Note.debug.xcconfig */ = {isa = PBXFileReference; includeInIndex = 1; lastKnownFileType = text.xcconfig; name = "Pods-Notesnook-Make Note.debug.xcconfig"; path = "Target Support Files/Pods-Notesnook-Make Note/Pods-Notesnook-Make Note.debug.xcconfig"; sourceTree = "<group>"; };
		2D02E47B1E0B4A5D006451C7 /* Notesnook-tvOS.app */ = {isa = PBXFileReference; explicitFileType = wrapper.application; includeInIndex = 0; path = "Notesnook-tvOS.app"; sourceTree = BUILT_PRODUCTS_DIR; };
		2D02E4901E0B4A5D006451C7 /* Notesnook-tvOSTests.xctest */ = {isa = PBXFileReference; explicitFileType = wrapper.cfbundle; includeInIndex = 0; path = "Notesnook-tvOSTests.xctest"; sourceTree = BUILT_PRODUCTS_DIR; };
		35547D7C07E83F889159A73D /* libPods-Notesnook-Make Note.a */ = {isa = PBXFileReference; explicitFileType = archive.ar; includeInIndex = 0; path = "libPods-Notesnook-Make Note.a"; sourceTree = BUILT_PRODUCTS_DIR; };
		41D57E9831C724F59F18FBAE /* libPods-Notesnook-Add to Notes.a */ = {isa = PBXFileReference; explicitFileType = archive.ar; includeInIndex = 0; path = "libPods-Notesnook-Add to Notes.a"; sourceTree = BUILT_PRODUCTS_DIR; };
		47AE097A087A651BD60CAD7B /* Pods-Notesnook-Make Note.release.xcconfig */ = {isa = PBXFileReference; includeInIndex = 1; lastKnownFileType = text.xcconfig; name = "Pods-Notesnook-Make Note.release.xcconfig"; path = "Target Support Files/Pods-Notesnook-Make Note/Pods-Notesnook-Make Note.release.xcconfig"; sourceTree = "<group>"; };
		4BD34AE0C0FD2416E48803B8 /* libPods-Notesnook.a */ = {isa = PBXFileReference; explicitFileType = archive.ar; includeInIndex = 0; path = "libPods-Notesnook.a"; sourceTree = BUILT_PRODUCTS_DIR; };
		6515C42E2580AA2F00E83E39 /* StoreKit.framework */ = {isa = PBXFileReference; lastKnownFileType = wrapper.framework; name = StoreKit.framework; path = System/Library/Frameworks/StoreKit.framework; sourceTree = SDKROOT; };
		6529D2B0257B4A2900B49BC3 /* NotesnookDebug.entitlements */ = {isa = PBXFileReference; lastKnownFileType = text.plist.entitlements; name = NotesnookDebug.entitlements; path = Notesnook/NotesnookDebug.entitlements; sourceTree = "<group>"; };
		6552012E27019F6E00A43C51 /* OpenSans-SemiBold.ttf */ = {isa = PBXFileReference; lastKnownFileType = file; name = "OpenSans-SemiBold.ttf"; path = "../android/app/src/main/assets/fonts/OpenSans-SemiBold.ttf"; sourceTree = "<group>"; };
		6552012F27019F7700A43C51 /* OpenSans-Regular.ttf */ = {isa = PBXFileReference; lastKnownFileType = file; name = "OpenSans-Regular.ttf"; path = "../android/app/src/main/assets/fonts/OpenSans-Regular.ttf"; sourceTree = "<group>"; };
		655FD779253AD31C001D807D /* Web.bundle */ = {isa = PBXFileReference; lastKnownFileType = "wrapper.plug-in"; name = Web.bundle; path = ../html/Web.bundle; sourceTree = "<group>"; };
		656BFBC12696AC320063D1DD /* Plain.bundle */ = {isa = PBXFileReference; lastKnownFileType = "wrapper.plug-in"; name = Plain.bundle; path = ../../html/Plain.bundle; sourceTree = "<group>"; };
		659BE46625E11A5100E05671 /* notesnook-text.png */ = {isa = PBXFileReference; lastKnownFileType = image.png; name = "notesnook-text.png"; path = "Notesnook/Images.xcassets/notesnook-text.png"; sourceTree = "<group>"; };
		65A7F34F255689AD00699170 /* Notesnook.entitlements */ = {isa = PBXFileReference; lastKnownFileType = text.plist.entitlements; name = Notesnook.entitlements; path = Notesnook/Notesnook.entitlements; sourceTree = "<group>"; };
		65AA857725E6DDEC00772A01 /* NotesWidgetExtension.appex */ = {isa = PBXFileReference; explicitFileType = "wrapper.app-extension"; includeInIndex = 0; path = NotesWidgetExtension.appex; sourceTree = BUILT_PRODUCTS_DIR; };
		65AA857825E6DDEC00772A01 /* WidgetKit.framework */ = {isa = PBXFileReference; lastKnownFileType = wrapper.framework; name = WidgetKit.framework; path = System/Library/Frameworks/WidgetKit.framework; sourceTree = SDKROOT; };
		65AA857A25E6DDEC00772A01 /* SwiftUI.framework */ = {isa = PBXFileReference; lastKnownFileType = wrapper.framework; name = SwiftUI.framework; path = System/Library/Frameworks/SwiftUI.framework; sourceTree = SDKROOT; };
		65AA857D25E6DDEC00772A01 /* NotesWidget.swift */ = {isa = PBXFileReference; lastKnownFileType = sourcecode.swift; path = NotesWidget.swift; sourceTree = "<group>"; };
		65AA857F25E6DDEE00772A01 /* Assets.xcassets */ = {isa = PBXFileReference; lastKnownFileType = folder.assetcatalog; path = Assets.xcassets; sourceTree = "<group>"; };
		65AA858125E6DDEE00772A01 /* Info.plist */ = {isa = PBXFileReference; lastKnownFileType = text.plist.xml; path = Info.plist; sourceTree = "<group>"; };
		65B5014025A672B200E2D264 /* Make Note.appex */ = {isa = PBXFileReference; explicitFileType = "wrapper.app-extension"; includeInIndex = 0; path = "Make Note.appex"; sourceTree = BUILT_PRODUCTS_DIR; };
		65B5014325A672B200E2D264 /* ShareViewController.m */ = {isa = PBXFileReference; lastKnownFileType = sourcecode.c.objc; path = ShareViewController.m; sourceTree = "<group>"; };
		65B5014625A672B200E2D264 /* Base */ = {isa = PBXFileReference; lastKnownFileType = file.storyboard; name = Base; path = Base.lproj/MainInterface.storyboard; sourceTree = "<group>"; };
		65B5014825A672B200E2D264 /* Info.plist */ = {isa = PBXFileReference; lastKnownFileType = text.plist.xml; path = Info.plist; sourceTree = "<group>"; };
		65B501AA25A6733400E2D264 /* Make Note.entitlements */ = {isa = PBXFileReference; lastKnownFileType = text.plist.entitlements; path = "Make Note.entitlements"; sourceTree = "<group>"; };
		65B5020125A6756700E2D264 /* Make Note-Bridging-Header.h */ = {isa = PBXFileReference; lastKnownFileType = sourcecode.c.h; path = "Make Note-Bridging-Header.h"; sourceTree = "<group>"; };
		65B5020225A6756700E2D264 /* File.swift */ = {isa = PBXFileReference; lastKnownFileType = sourcecode.swift; path = File.swift; sourceTree = "<group>"; };
		65E03409257B9FF100793428 /* Notesnook-Bridging-Header.h */ = {isa = PBXFileReference; lastKnownFileType = sourcecode.c.h; path = "Notesnook-Bridging-Header.h"; sourceTree = "<group>"; };
		65E0340A257B9FF100793428 /* File.swift */ = {isa = PBXFileReference; lastKnownFileType = sourcecode.swift; path = File.swift; sourceTree = "<group>"; };
		747E42E32601638E75E9A3CF /* Pods-Notesnook-tvOSTests.debug.xcconfig */ = {isa = PBXFileReference; includeInIndex = 1; lastKnownFileType = text.xcconfig; name = "Pods-Notesnook-tvOSTests.debug.xcconfig"; path = "Target Support Files/Pods-Notesnook-tvOSTests/Pods-Notesnook-tvOSTests.debug.xcconfig"; sourceTree = "<group>"; };
		77124A1C1FB538ED63FDEF82 /* Pods-Notesnook.release.xcconfig */ = {isa = PBXFileReference; includeInIndex = 1; lastKnownFileType = text.xcconfig; name = "Pods-Notesnook.release.xcconfig"; path = "Target Support Files/Pods-Notesnook/Pods-Notesnook.release.xcconfig"; sourceTree = "<group>"; };
		7D3F6A50D104CE391243515F /* Pods-Notesnook-Add to Notes.release.xcconfig */ = {isa = PBXFileReference; includeInIndex = 1; lastKnownFileType = text.xcconfig; name = "Pods-Notesnook-Add to Notes.release.xcconfig"; path = "Target Support Files/Pods-Notesnook-Add to Notes/Pods-Notesnook-Add to Notes.release.xcconfig"; sourceTree = "<group>"; };
		81AB9BB72411601600AC10FF /* LaunchScreen.storyboard */ = {isa = PBXFileReference; fileEncoding = 4; lastKnownFileType = file.storyboard; name = LaunchScreen.storyboard; path = Notesnook/LaunchScreen.storyboard; sourceTree = "<group>"; };
		8297229C2A4840402881ECA8 /* Pods-Notesnook-tvOS.debug.xcconfig */ = {isa = PBXFileReference; includeInIndex = 1; lastKnownFileType = text.xcconfig; name = "Pods-Notesnook-tvOS.debug.xcconfig"; path = "Target Support Files/Pods-Notesnook-tvOS/Pods-Notesnook-tvOS.debug.xcconfig"; sourceTree = "<group>"; };
		88211800FA8BF60638327ADE /* Pods-Make Note.debug.xcconfig */ = {isa = PBXFileReference; includeInIndex = 1; lastKnownFileType = text.xcconfig; name = "Pods-Make Note.debug.xcconfig"; path = "Target Support Files/Pods-Make Note/Pods-Make Note.debug.xcconfig"; sourceTree = "<group>"; };
		A03E3F5851D27269540E147C /* libPods-Notesnook-tvOSTests.a */ = {isa = PBXFileReference; explicitFileType = archive.ar; includeInIndex = 0; path = "libPods-Notesnook-tvOSTests.a"; sourceTree = BUILT_PRODUCTS_DIR; };
		A84F3F0D50641D1CD4569B0E /* Pods-Make Note.release.xcconfig */ = {isa = PBXFileReference; includeInIndex = 1; lastKnownFileType = text.xcconfig; name = "Pods-Make Note.release.xcconfig"; path = "Target Support Files/Pods-Make Note/Pods-Make Note.release.xcconfig"; sourceTree = "<group>"; };
		B9989E5C777BB11343A62D09 /* Pods-Notesnook-NotesnookTests.debug.xcconfig */ = {isa = PBXFileReference; includeInIndex = 1; lastKnownFileType = text.xcconfig; name = "Pods-Notesnook-NotesnookTests.debug.xcconfig"; path = "Target Support Files/Pods-Notesnook-NotesnookTests/Pods-Notesnook-NotesnookTests.debug.xcconfig"; sourceTree = "<group>"; };
		D1710CA05FED221CC56D2BE1 /* Pods-Notesnook-tvOSTests.release.xcconfig */ = {isa = PBXFileReference; includeInIndex = 1; lastKnownFileType = text.xcconfig; name = "Pods-Notesnook-tvOSTests.release.xcconfig"; path = "Target Support Files/Pods-Notesnook-tvOSTests/Pods-Notesnook-tvOSTests.release.xcconfig"; sourceTree = "<group>"; };
		ED297162215061F000B7C4FE /* JavaScriptCore.framework */ = {isa = PBXFileReference; lastKnownFileType = wrapper.framework; name = JavaScriptCore.framework; path = System/Library/Frameworks/JavaScriptCore.framework; sourceTree = SDKROOT; };
		ED2971642150620600B7C4FE /* JavaScriptCore.framework */ = {isa = PBXFileReference; lastKnownFileType = wrapper.framework; name = JavaScriptCore.framework; path = Platforms/AppleTVOS.platform/Developer/SDKs/AppleTVOS12.0.sdk/System/Library/Frameworks/JavaScriptCore.framework; sourceTree = DEVELOPER_DIR; };
		EF88477758968C47002AB99A /* Pods-Notesnook-Add to Notes.debug.xcconfig */ = {isa = PBXFileReference; includeInIndex = 1; lastKnownFileType = text.xcconfig; name = "Pods-Notesnook-Add to Notes.debug.xcconfig"; path = "Target Support Files/Pods-Notesnook-Add to Notes/Pods-Notesnook-Add to Notes.debug.xcconfig"; sourceTree = "<group>"; };
		F284B149424757AABC0A96C2 /* Pods-Notesnook-NotesnookTests.release.xcconfig */ = {isa = PBXFileReference; includeInIndex = 1; lastKnownFileType = text.xcconfig; name = "Pods-Notesnook-NotesnookTests.release.xcconfig"; path = "Target Support Files/Pods-Notesnook-NotesnookTests/Pods-Notesnook-NotesnookTests.release.xcconfig"; sourceTree = "<group>"; };
/* End PBXFileReference section */

/* Begin PBXFrameworksBuildPhase section */
		00E356EB1AD99517003FC87E /* Frameworks */ = {
			isa = PBXFrameworksBuildPhase;
			buildActionMask = 2147483647;
			files = (
				A79A93DC9D0CAE8703462151 /* libPods-Notesnook-NotesnookTests.a in Frameworks */,
			);
			runOnlyForDeploymentPostprocessing = 0;
		};
		13B07F8C1A680F5B00A75B9A /* Frameworks */ = {
			isa = PBXFrameworksBuildPhase;
			buildActionMask = 2147483647;
			files = (
				2B3F87EC6B2264CD8ABA5DA8 /* libPods-Notesnook.a in Frameworks */,
				6515C42F2580AA3000E83E39 /* StoreKit.framework in Frameworks */,
			);
			runOnlyForDeploymentPostprocessing = 0;
		};
		2D02E4781E0B4A5D006451C7 /* Frameworks */ = {
			isa = PBXFrameworksBuildPhase;
			buildActionMask = 2147483647;
			files = (
				F50BF8BC21F8B58EB2B5A31A /* libPods-Notesnook-tvOS.a in Frameworks */,
			);
			runOnlyForDeploymentPostprocessing = 0;
		};
		2D02E48D1E0B4A5D006451C7 /* Frameworks */ = {
			isa = PBXFrameworksBuildPhase;
			buildActionMask = 2147483647;
			files = (
				87CE5B71DC72F3D95B7B1AA5 /* libPods-Notesnook-tvOSTests.a in Frameworks */,
			);
			runOnlyForDeploymentPostprocessing = 0;
		};
		65AA857425E6DDEC00772A01 /* Frameworks */ = {
			isa = PBXFrameworksBuildPhase;
			buildActionMask = 2147483647;
			files = (
				65AA857B25E6DDEC00772A01 /* SwiftUI.framework in Frameworks */,
				65AA857925E6DDEC00772A01 /* WidgetKit.framework in Frameworks */,
			);
			runOnlyForDeploymentPostprocessing = 0;
		};
		65B5013D25A672B200E2D264 /* Frameworks */ = {
			isa = PBXFrameworksBuildPhase;
			buildActionMask = 2147483647;
			files = (
				7C72B5EA418785B334F3B5EB /* libPods-Notesnook-Make Note.a in Frameworks */,
			);
			runOnlyForDeploymentPostprocessing = 0;
		};
/* End PBXFrameworksBuildPhase section */

/* Begin PBXGroup section */
		00E356EF1AD99517003FC87E /* NotesnookTests */ = {
			isa = PBXGroup;
			children = (
				00E356F21AD99517003FC87E /* NotesnookTests.m */,
				00E356F01AD99517003FC87E /* Supporting Files */,
			);
			path = NotesnookTests;
			sourceTree = "<group>";
		};
		00E356F01AD99517003FC87E /* Supporting Files */ = {
			isa = PBXGroup;
			children = (
				00E356F11AD99517003FC87E /* Info.plist */,
			);
			name = "Supporting Files";
			sourceTree = "<group>";
		};
		13B07FAE1A68108700A75B9A /* Notesnook */ = {
			isa = PBXGroup;
			children = (
				659BE46625E11A5100E05671 /* notesnook-text.png */,
				6529D2B0257B4A2900B49BC3 /* NotesnookDebug.entitlements */,
				65A7F34F255689AD00699170 /* Notesnook.entitlements */,
				655FD779253AD31C001D807D /* Web.bundle */,
				008F07F21AC5B25A0029DE68 /* main.jsbundle */,
				13B07FAF1A68108700A75B9A /* AppDelegate.h */,
				13B07FB01A68108700A75B9A /* AppDelegate.m */,
				13B07FB51A68108700A75B9A /* Images.xcassets */,
				13B07FB61A68108700A75B9A /* Info.plist */,
				81AB9BB72411601600AC10FF /* LaunchScreen.storyboard */,
				13B07FB71A68108700A75B9A /* main.m */,
				65E0340A257B9FF100793428 /* File.swift */,
				65E03409257B9FF100793428 /* Notesnook-Bridging-Header.h */,
			);
			name = Notesnook;
			sourceTree = "<group>";
		};
		2D16E6871FA4F8E400B85C8A /* Frameworks */ = {
			isa = PBXGroup;
			children = (
				6515C42E2580AA2F00E83E39 /* StoreKit.framework */,
				ED297162215061F000B7C4FE /* JavaScriptCore.framework */,
				ED2971642150620600B7C4FE /* JavaScriptCore.framework */,
				4BD34AE0C0FD2416E48803B8 /* libPods-Notesnook.a */,
				068FA9BDFA207A50B0A9E597 /* libPods-Notesnook-NotesnookTests.a */,
				16C0296DE7A2B4102817F5C1 /* libPods-Notesnook-tvOS.a */,
				A03E3F5851D27269540E147C /* libPods-Notesnook-tvOSTests.a */,
				41D57E9831C724F59F18FBAE /* libPods-Notesnook-Add to Notes.a */,
<<<<<<< HEAD
				35547D7C07E83F889159A73D /* libPods-Notesnook-Make Note.a */,
=======
				5269A46969D8091533003C72 /* libPods-Notesnook-Make Note.a */,
				65AA857825E6DDEC00772A01 /* WidgetKit.framework */,
				65AA857A25E6DDEC00772A01 /* SwiftUI.framework */,
>>>>>>> 1fd90eb9
			);
			name = Frameworks;
			sourceTree = "<group>";
		};
		65AA857C25E6DDEC00772A01 /* NotesWidget */ = {
			isa = PBXGroup;
			children = (
				65AA857D25E6DDEC00772A01 /* NotesWidget.swift */,
				65AA857F25E6DDEE00772A01 /* Assets.xcassets */,
				65AA858125E6DDEE00772A01 /* Info.plist */,
			);
			path = NotesWidget;
			sourceTree = "<group>";
		};
		65B5014125A672B200E2D264 /* Make Note */ = {
			isa = PBXGroup;
			children = (
				656BFBC12696AC320063D1DD /* Plain.bundle */,
				65B501AA25A6733400E2D264 /* Make Note.entitlements */,
				65B5014325A672B200E2D264 /* ShareViewController.m */,
				65B5014525A672B200E2D264 /* MainInterface.storyboard */,
				65B5014825A672B200E2D264 /* Info.plist */,
				65B5020225A6756700E2D264 /* File.swift */,
				65B5020125A6756700E2D264 /* Make Note-Bridging-Header.h */,
			);
			path = "Make Note";
			sourceTree = "<group>";
		};
		832341AE1AAA6A7D00B99B32 /* Libraries */ = {
			isa = PBXGroup;
			children = (
			);
			name = Libraries;
			sourceTree = "<group>";
		};
		83CBB9F61A601CBA00E9B192 = {
			isa = PBXGroup;
			children = (
				6552012F27019F7700A43C51 /* OpenSans-Regular.ttf */,
				6552012E27019F6E00A43C51 /* OpenSans-SemiBold.ttf */,
				13B07FAE1A68108700A75B9A /* Notesnook */,
				832341AE1AAA6A7D00B99B32 /* Libraries */,
				00E356EF1AD99517003FC87E /* NotesnookTests */,
				65B5014125A672B200E2D264 /* Make Note */,
				65AA857C25E6DDEC00772A01 /* NotesWidget */,
				83CBBA001A601CBA00E9B192 /* Products */,
				2D16E6871FA4F8E400B85C8A /* Frameworks */,
				DA84645424CFBF19A44D64B3 /* Pods */,
			);
			indentWidth = 2;
			sourceTree = "<group>";
			tabWidth = 2;
			usesTabs = 0;
		};
		83CBBA001A601CBA00E9B192 /* Products */ = {
			isa = PBXGroup;
			children = (
				13B07F961A680F5B00A75B9A /* Notesnook.app */,
				00E356EE1AD99517003FC87E /* NotesnookTests.xctest */,
				2D02E47B1E0B4A5D006451C7 /* Notesnook-tvOS.app */,
				2D02E4901E0B4A5D006451C7 /* Notesnook-tvOSTests.xctest */,
				65B5014025A672B200E2D264 /* Make Note.appex */,
				65AA857725E6DDEC00772A01 /* NotesWidgetExtension.appex */,
			);
			name = Products;
			sourceTree = "<group>";
		};
		DA84645424CFBF19A44D64B3 /* Pods */ = {
			isa = PBXGroup;
			children = (
				19E7EB248446C3FE09F6E622 /* Pods-Notesnook.debug.xcconfig */,
				77124A1C1FB538ED63FDEF82 /* Pods-Notesnook.release.xcconfig */,
				B9989E5C777BB11343A62D09 /* Pods-Notesnook-NotesnookTests.debug.xcconfig */,
				F284B149424757AABC0A96C2 /* Pods-Notesnook-NotesnookTests.release.xcconfig */,
				8297229C2A4840402881ECA8 /* Pods-Notesnook-tvOS.debug.xcconfig */,
				06E586B7CB8F9DC9917B1695 /* Pods-Notesnook-tvOS.release.xcconfig */,
				747E42E32601638E75E9A3CF /* Pods-Notesnook-tvOSTests.debug.xcconfig */,
				D1710CA05FED221CC56D2BE1 /* Pods-Notesnook-tvOSTests.release.xcconfig */,
				EF88477758968C47002AB99A /* Pods-Notesnook-Add to Notes.debug.xcconfig */,
				7D3F6A50D104CE391243515F /* Pods-Notesnook-Add to Notes.release.xcconfig */,
				279A4325E1D27BD3E720F35B /* Pods-Notesnook-Make Note.debug.xcconfig */,
				47AE097A087A651BD60CAD7B /* Pods-Notesnook-Make Note.release.xcconfig */,
				88211800FA8BF60638327ADE /* Pods-Make Note.debug.xcconfig */,
				A84F3F0D50641D1CD4569B0E /* Pods-Make Note.release.xcconfig */,
			);
			path = Pods;
			sourceTree = "<group>";
		};
/* End PBXGroup section */

/* Begin PBXNativeTarget section */
		00E356ED1AD99517003FC87E /* NotesnookTests */ = {
			isa = PBXNativeTarget;
			buildConfigurationList = 00E357021AD99517003FC87E /* Build configuration list for PBXNativeTarget "NotesnookTests" */;
			buildPhases = (
				52B9E42E0FD77D180139A8C7 /* [CP] Check Pods Manifest.lock */,
				00E356EA1AD99517003FC87E /* Sources */,
				00E356EB1AD99517003FC87E /* Frameworks */,
				00E356EC1AD99517003FC87E /* Resources */,
				819D480147D052141ACC55A9 /* [CP] Copy Pods Resources */,
				7BCAD189C704F43FAEC90BBD /* [CP] Embed Pods Frameworks */,
			);
			buildRules = (
			);
			dependencies = (
				00E356F51AD99517003FC87E /* PBXTargetDependency */,
			);
			name = NotesnookTests;
			productName = NotesnookTests;
			productReference = 00E356EE1AD99517003FC87E /* NotesnookTests.xctest */;
			productType = "com.apple.product-type.bundle.unit-test";
		};
		13B07F861A680F5B00A75B9A /* Notesnook */ = {
			isa = PBXNativeTarget;
			buildConfigurationList = 13B07F931A680F5B00A75B9A /* Build configuration list for PBXNativeTarget "Notesnook" */;
			buildPhases = (
				74EE9ED768E52033B174E41C /* [CP] Check Pods Manifest.lock */,
				FD10A7F022414F080027D42C /* Start Packager */,
				13B07F871A680F5B00A75B9A /* Sources */,
				13B07F8C1A680F5B00A75B9A /* Frameworks */,
				13B07F8E1A680F5B00A75B9A /* Resources */,
				00DD1BFF1BD5951E006B06BC /* Bundle React Native code and images */,
				240525450DF9ABA0F332B52E /* [CP] Copy Pods Resources */,
				65A7F34B255687E600699170 /* Embed App Extensions */,
				3076721A343FFD631FFA5F12 /* [CP] Embed Pods Frameworks */,
			);
			buildRules = (
			);
			dependencies = (
				65B5014A25A672B200E2D264 /* PBXTargetDependency */,
				65AA858325E6DDEE00772A01 /* PBXTargetDependency */,
			);
			name = Notesnook;
			productName = Notesnook;
			productReference = 13B07F961A680F5B00A75B9A /* Notesnook.app */;
			productType = "com.apple.product-type.application";
		};
		2D02E47A1E0B4A5D006451C7 /* Notesnook-tvOS */ = {
			isa = PBXNativeTarget;
			buildConfigurationList = 2D02E4BA1E0B4A5E006451C7 /* Build configuration list for PBXNativeTarget "Notesnook-tvOS" */;
			buildPhases = (
				2A5C8EA7E28E054C7DCF2E4F /* [CP] Check Pods Manifest.lock */,
				FD10A7F122414F3F0027D42C /* Start Packager */,
				2D02E4771E0B4A5D006451C7 /* Sources */,
				2D02E4781E0B4A5D006451C7 /* Frameworks */,
				2D02E4791E0B4A5D006451C7 /* Resources */,
				2D02E4CB1E0B4B27006451C7 /* Bundle React Native Code And Images */,
				AB4321B37CE2FC9BE6FCD671 /* [CP] Copy Pods Resources */,
			);
			buildRules = (
			);
			dependencies = (
			);
			name = "Notesnook-tvOS";
			productName = "Notesnook-tvOS";
			productReference = 2D02E47B1E0B4A5D006451C7 /* Notesnook-tvOS.app */;
			productType = "com.apple.product-type.application";
		};
		2D02E48F1E0B4A5D006451C7 /* Notesnook-tvOSTests */ = {
			isa = PBXNativeTarget;
			buildConfigurationList = 2D02E4BB1E0B4A5E006451C7 /* Build configuration list for PBXNativeTarget "Notesnook-tvOSTests" */;
			buildPhases = (
				23B3F321642872B180473574 /* [CP] Check Pods Manifest.lock */,
				2D02E48C1E0B4A5D006451C7 /* Sources */,
				2D02E48D1E0B4A5D006451C7 /* Frameworks */,
				2D02E48E1E0B4A5D006451C7 /* Resources */,
			);
			buildRules = (
			);
			dependencies = (
				2D02E4921E0B4A5D006451C7 /* PBXTargetDependency */,
			);
			name = "Notesnook-tvOSTests";
			productName = "Notesnook-tvOSTests";
			productReference = 2D02E4901E0B4A5D006451C7 /* Notesnook-tvOSTests.xctest */;
			productType = "com.apple.product-type.bundle.unit-test";
		};
		65AA857625E6DDEC00772A01 /* NotesWidgetExtension */ = {
			isa = PBXNativeTarget;
			buildConfigurationList = 65AA858725E6DDEF00772A01 /* Build configuration list for PBXNativeTarget "NotesWidgetExtension" */;
			buildPhases = (
				65AA857325E6DDEC00772A01 /* Sources */,
				65AA857425E6DDEC00772A01 /* Frameworks */,
				65AA857525E6DDEC00772A01 /* Resources */,
			);
			buildRules = (
			);
			dependencies = (
			);
			name = NotesWidgetExtension;
			productName = NotesWidgetExtension;
			productReference = 65AA857725E6DDEC00772A01 /* NotesWidgetExtension.appex */;
			productType = "com.apple.product-type.app-extension";
		};
		65B5013F25A672B200E2D264 /* Make Note */ = {
			isa = PBXNativeTarget;
			buildConfigurationList = 65B5014C25A672B200E2D264 /* Build configuration list for PBXNativeTarget "Make Note" */;
			buildPhases = (
				A984BC21CF60D5061E419F3C /* [CP] Check Pods Manifest.lock */,
				65B5013C25A672B200E2D264 /* Sources */,
				65B5013D25A672B200E2D264 /* Frameworks */,
				65B5013E25A672B200E2D264 /* Resources */,
				658D06A625A7446E008C70C0 /* ShellScript */,
				E81EC4451F76606456BCA61F /* [CP] Copy Pods Resources */,
			);
			buildRules = (
			);
			dependencies = (
			);
			name = "Make Note";
			productName = "Make Note";
			productReference = 65B5014025A672B200E2D264 /* Make Note.appex */;
			productType = "com.apple.product-type.app-extension";
		};
/* End PBXNativeTarget section */

/* Begin PBXProject section */
		83CBB9F71A601CBA00E9B192 /* Project object */ = {
			isa = PBXProject;
			attributes = {
				LastSwiftUpdateCheck = 1240;
				LastUpgradeCheck = 1130;
				TargetAttributes = {
					00E356ED1AD99517003FC87E = {
						CreatedOnToolsVersion = 6.2;
						TestTargetID = 13B07F861A680F5B00A75B9A;
					};
					13B07F861A680F5B00A75B9A = {
						LastSwiftMigration = 1220;
					};
					2D02E47A1E0B4A5D006451C7 = {
						CreatedOnToolsVersion = 8.2.1;
						ProvisioningStyle = Automatic;
					};
					2D02E48F1E0B4A5D006451C7 = {
						CreatedOnToolsVersion = 8.2.1;
						ProvisioningStyle = Automatic;
						TestTargetID = 2D02E47A1E0B4A5D006451C7;
					};
					65AA857625E6DDEC00772A01 = {
						CreatedOnToolsVersion = 12.4;
					};
					65B5013F25A672B200E2D264 = {
						CreatedOnToolsVersion = 12.2;
						LastSwiftMigration = 1220;
					};
				};
			};
			buildConfigurationList = 83CBB9FA1A601CBA00E9B192 /* Build configuration list for PBXProject "Notesnook" */;
			compatibilityVersion = "Xcode 3.2";
			developmentRegion = en;
			hasScannedForEncodings = 0;
			knownRegions = (
				en,
				Base,
			);
			mainGroup = 83CBB9F61A601CBA00E9B192;
			productRefGroup = 83CBBA001A601CBA00E9B192 /* Products */;
			projectDirPath = "";
			projectRoot = "";
			targets = (
				13B07F861A680F5B00A75B9A /* Notesnook */,
				00E356ED1AD99517003FC87E /* NotesnookTests */,
				2D02E47A1E0B4A5D006451C7 /* Notesnook-tvOS */,
				2D02E48F1E0B4A5D006451C7 /* Notesnook-tvOSTests */,
				65B5013F25A672B200E2D264 /* Make Note */,
				65AA857625E6DDEC00772A01 /* NotesWidgetExtension */,
			);
		};
/* End PBXProject section */

/* Begin PBXResourcesBuildPhase section */
		00E356EC1AD99517003FC87E /* Resources */ = {
			isa = PBXResourcesBuildPhase;
			buildActionMask = 2147483647;
			files = (
			);
			runOnlyForDeploymentPostprocessing = 0;
		};
		13B07F8E1A680F5B00A75B9A /* Resources */ = {
			isa = PBXResourcesBuildPhase;
			buildActionMask = 2147483647;
			files = (
				6510626F27042891009661C3 /* OpenSans-Regular.ttf in Resources */,
				655FD77A253AD31C001D807D /* Web.bundle in Resources */,
				81AB9BB82411601600AC10FF /* LaunchScreen.storyboard in Resources */,
				13B07FBF1A68108700A75B9A /* Images.xcassets in Resources */,
				6510627627042895009661C3 /* OpenSans-SemiBold.ttf in Resources */,
				659BE46725E11A5100E05671 /* notesnook-text.png in Resources */,
			);
			runOnlyForDeploymentPostprocessing = 0;
		};
		2D02E4791E0B4A5D006451C7 /* Resources */ = {
			isa = PBXResourcesBuildPhase;
			buildActionMask = 2147483647;
			files = (
				2D02E4BD1E0B4A84006451C7 /* Images.xcassets in Resources */,
			);
			runOnlyForDeploymentPostprocessing = 0;
		};
		2D02E48E1E0B4A5D006451C7 /* Resources */ = {
			isa = PBXResourcesBuildPhase;
			buildActionMask = 2147483647;
			files = (
			);
			runOnlyForDeploymentPostprocessing = 0;
		};
		65AA857525E6DDEC00772A01 /* Resources */ = {
			isa = PBXResourcesBuildPhase;
			buildActionMask = 2147483647;
			files = (
				65AA858025E6DDEE00772A01 /* Assets.xcassets in Resources */,
			);
			runOnlyForDeploymentPostprocessing = 0;
		};
		65B5013E25A672B200E2D264 /* Resources */ = {
			isa = PBXResourcesBuildPhase;
			buildActionMask = 2147483647;
			files = (
				6510627727042896009661C3 /* OpenSans-SemiBold.ttf in Resources */,
				656BFBC22696AC320063D1DD /* Plain.bundle in Resources */,
				6510627527042893009661C3 /* OpenSans-Regular.ttf in Resources */,
				65B5014725A672B200E2D264 /* MainInterface.storyboard in Resources */,
			);
			runOnlyForDeploymentPostprocessing = 0;
		};
/* End PBXResourcesBuildPhase section */

/* Begin PBXShellScriptBuildPhase section */
		00DD1BFF1BD5951E006B06BC /* Bundle React Native code and images */ = {
			isa = PBXShellScriptBuildPhase;
			buildActionMask = 2147483647;
			files = (
			);
			inputPaths = (
			);
			name = "Bundle React Native code and images";
			outputPaths = (
			);
			runOnlyForDeploymentPostprocessing = 0;
			shellPath = /bin/sh;
			shellScript = "set -e\n\nexport NODE_BINARY=node\n../node_modules/react-native/scripts/react-native-xcode.sh\n";
		};
		23B3F321642872B180473574 /* [CP] Check Pods Manifest.lock */ = {
			isa = PBXShellScriptBuildPhase;
			buildActionMask = 2147483647;
			files = (
			);
			inputFileListPaths = (
			);
			inputPaths = (
				"${PODS_PODFILE_DIR_PATH}/Podfile.lock",
				"${PODS_ROOT}/Manifest.lock",
			);
			name = "[CP] Check Pods Manifest.lock";
			outputFileListPaths = (
			);
			outputPaths = (
				"$(DERIVED_FILE_DIR)/Pods-Notesnook-tvOSTests-checkManifestLockResult.txt",
			);
			runOnlyForDeploymentPostprocessing = 0;
			shellPath = /bin/sh;
			shellScript = "diff \"${PODS_PODFILE_DIR_PATH}/Podfile.lock\" \"${PODS_ROOT}/Manifest.lock\" > /dev/null\nif [ $? != 0 ] ; then\n    # print error to STDERR\n    echo \"error: The sandbox is not in sync with the Podfile.lock. Run 'pod install' or update your CocoaPods installation.\" >&2\n    exit 1\nfi\n# This output is used by Xcode 'outputs' to avoid re-running this script phase.\necho \"SUCCESS\" > \"${SCRIPT_OUTPUT_FILE_0}\"\n";
			showEnvVarsInLog = 0;
		};
		240525450DF9ABA0F332B52E /* [CP] Copy Pods Resources */ = {
			isa = PBXShellScriptBuildPhase;
			buildActionMask = 2147483647;
			files = (
			);
			inputPaths = (
				"${PODS_ROOT}/Target Support Files/Pods-Notesnook/Pods-Notesnook-resources.sh",
				"${PODS_CONFIGURATION_BUILD_DIR}/React-Core.common-CoreModulesHeaders-Hermes/AccessibilityResources.bundle",
				"${PODS_ROOT}/../../node_modules/react-native-vector-icons/Fonts/AntDesign.ttf",
				"${PODS_ROOT}/../../node_modules/react-native-vector-icons/Fonts/Entypo.ttf",
				"${PODS_ROOT}/../../node_modules/react-native-vector-icons/Fonts/EvilIcons.ttf",
				"${PODS_ROOT}/../../node_modules/react-native-vector-icons/Fonts/Feather.ttf",
				"${PODS_ROOT}/../../node_modules/react-native-vector-icons/Fonts/FontAwesome.ttf",
				"${PODS_ROOT}/../../node_modules/react-native-vector-icons/Fonts/FontAwesome5_Brands.ttf",
				"${PODS_ROOT}/../../node_modules/react-native-vector-icons/Fonts/FontAwesome5_Regular.ttf",
				"${PODS_ROOT}/../../node_modules/react-native-vector-icons/Fonts/FontAwesome5_Solid.ttf",
				"${PODS_ROOT}/../../node_modules/react-native-vector-icons/Fonts/Fontisto.ttf",
				"${PODS_ROOT}/../../node_modules/react-native-vector-icons/Fonts/Foundation.ttf",
				"${PODS_ROOT}/../../node_modules/react-native-vector-icons/Fonts/Ionicons.ttf",
				"${PODS_ROOT}/../../node_modules/react-native-vector-icons/Fonts/MaterialCommunityIcons.ttf",
				"${PODS_ROOT}/../../node_modules/react-native-vector-icons/Fonts/MaterialIcons.ttf",
				"${PODS_ROOT}/../../node_modules/react-native-vector-icons/Fonts/Octicons.ttf",
				"${PODS_ROOT}/../../node_modules/react-native-vector-icons/Fonts/SimpleLineIcons.ttf",
				"${PODS_ROOT}/../../node_modules/react-native-vector-icons/Fonts/Zocial.ttf",
			);
			name = "[CP] Copy Pods Resources";
			outputPaths = (
				"${TARGET_BUILD_DIR}/${UNLOCALIZED_RESOURCES_FOLDER_PATH}/AccessibilityResources.bundle",
				"${TARGET_BUILD_DIR}/${UNLOCALIZED_RESOURCES_FOLDER_PATH}/AntDesign.ttf",
				"${TARGET_BUILD_DIR}/${UNLOCALIZED_RESOURCES_FOLDER_PATH}/Entypo.ttf",
				"${TARGET_BUILD_DIR}/${UNLOCALIZED_RESOURCES_FOLDER_PATH}/EvilIcons.ttf",
				"${TARGET_BUILD_DIR}/${UNLOCALIZED_RESOURCES_FOLDER_PATH}/Feather.ttf",
				"${TARGET_BUILD_DIR}/${UNLOCALIZED_RESOURCES_FOLDER_PATH}/FontAwesome.ttf",
				"${TARGET_BUILD_DIR}/${UNLOCALIZED_RESOURCES_FOLDER_PATH}/FontAwesome5_Brands.ttf",
				"${TARGET_BUILD_DIR}/${UNLOCALIZED_RESOURCES_FOLDER_PATH}/FontAwesome5_Regular.ttf",
				"${TARGET_BUILD_DIR}/${UNLOCALIZED_RESOURCES_FOLDER_PATH}/FontAwesome5_Solid.ttf",
				"${TARGET_BUILD_DIR}/${UNLOCALIZED_RESOURCES_FOLDER_PATH}/Fontisto.ttf",
				"${TARGET_BUILD_DIR}/${UNLOCALIZED_RESOURCES_FOLDER_PATH}/Foundation.ttf",
				"${TARGET_BUILD_DIR}/${UNLOCALIZED_RESOURCES_FOLDER_PATH}/Ionicons.ttf",
				"${TARGET_BUILD_DIR}/${UNLOCALIZED_RESOURCES_FOLDER_PATH}/MaterialCommunityIcons.ttf",
				"${TARGET_BUILD_DIR}/${UNLOCALIZED_RESOURCES_FOLDER_PATH}/MaterialIcons.ttf",
				"${TARGET_BUILD_DIR}/${UNLOCALIZED_RESOURCES_FOLDER_PATH}/Octicons.ttf",
				"${TARGET_BUILD_DIR}/${UNLOCALIZED_RESOURCES_FOLDER_PATH}/SimpleLineIcons.ttf",
				"${TARGET_BUILD_DIR}/${UNLOCALIZED_RESOURCES_FOLDER_PATH}/Zocial.ttf",
			);
			runOnlyForDeploymentPostprocessing = 0;
			shellPath = /bin/sh;
			shellScript = "\"${PODS_ROOT}/Target Support Files/Pods-Notesnook/Pods-Notesnook-resources.sh\"\n";
			showEnvVarsInLog = 0;
		};
		2A5C8EA7E28E054C7DCF2E4F /* [CP] Check Pods Manifest.lock */ = {
			isa = PBXShellScriptBuildPhase;
			buildActionMask = 2147483647;
			files = (
			);
			inputFileListPaths = (
			);
			inputPaths = (
				"${PODS_PODFILE_DIR_PATH}/Podfile.lock",
				"${PODS_ROOT}/Manifest.lock",
			);
			name = "[CP] Check Pods Manifest.lock";
			outputFileListPaths = (
			);
			outputPaths = (
				"$(DERIVED_FILE_DIR)/Pods-Notesnook-tvOS-checkManifestLockResult.txt",
			);
			runOnlyForDeploymentPostprocessing = 0;
			shellPath = /bin/sh;
			shellScript = "diff \"${PODS_PODFILE_DIR_PATH}/Podfile.lock\" \"${PODS_ROOT}/Manifest.lock\" > /dev/null\nif [ $? != 0 ] ; then\n    # print error to STDERR\n    echo \"error: The sandbox is not in sync with the Podfile.lock. Run 'pod install' or update your CocoaPods installation.\" >&2\n    exit 1\nfi\n# This output is used by Xcode 'outputs' to avoid re-running this script phase.\necho \"SUCCESS\" > \"${SCRIPT_OUTPUT_FILE_0}\"\n";
			showEnvVarsInLog = 0;
		};
		2D02E4CB1E0B4B27006451C7 /* Bundle React Native Code And Images */ = {
			isa = PBXShellScriptBuildPhase;
			buildActionMask = 2147483647;
			files = (
			);
			inputPaths = (
			);
			name = "Bundle React Native Code And Images";
			outputPaths = (
			);
			runOnlyForDeploymentPostprocessing = 0;
			shellPath = /bin/sh;
			shellScript = "export SENTRY_PROPERTIES=sentry.properties\nexport EXTRA_PACKAGER_ARGS=\"--sourcemap-output $DERIVED_FILE_DIR/main.jsbundle.map\"\nexport NODE_BINARY=node\n../node_modules/@sentry/cli/bin/sentry-cli react-native xcode ../node_modules/react-native/scripts/react-native-xcode.sh";
		};
		3076721A343FFD631FFA5F12 /* [CP] Embed Pods Frameworks */ = {
			isa = PBXShellScriptBuildPhase;
			buildActionMask = 2147483647;
			files = (
			);
			inputPaths = (
				"${PODS_ROOT}/Target Support Files/Pods-Notesnook/Pods-Notesnook-frameworks.sh",
				"${PODS_ROOT}/hermes-engine/destroot/Library/Frameworks/iphoneos/hermes.framework",
			);
			name = "[CP] Embed Pods Frameworks";
			outputPaths = (
				"${TARGET_BUILD_DIR}/${FRAMEWORKS_FOLDER_PATH}/hermes.framework",
			);
			runOnlyForDeploymentPostprocessing = 0;
			shellPath = /bin/sh;
			shellScript = "\"${PODS_ROOT}/Target Support Files/Pods-Notesnook/Pods-Notesnook-frameworks.sh\"\n";
			showEnvVarsInLog = 0;
		};
		52B9E42E0FD77D180139A8C7 /* [CP] Check Pods Manifest.lock */ = {
			isa = PBXShellScriptBuildPhase;
			buildActionMask = 2147483647;
			files = (
			);
			inputFileListPaths = (
			);
			inputPaths = (
				"${PODS_PODFILE_DIR_PATH}/Podfile.lock",
				"${PODS_ROOT}/Manifest.lock",
			);
			name = "[CP] Check Pods Manifest.lock";
			outputFileListPaths = (
			);
			outputPaths = (
				"$(DERIVED_FILE_DIR)/Pods-Notesnook-NotesnookTests-checkManifestLockResult.txt",
			);
			runOnlyForDeploymentPostprocessing = 0;
			shellPath = /bin/sh;
			shellScript = "diff \"${PODS_PODFILE_DIR_PATH}/Podfile.lock\" \"${PODS_ROOT}/Manifest.lock\" > /dev/null\nif [ $? != 0 ] ; then\n    # print error to STDERR\n    echo \"error: The sandbox is not in sync with the Podfile.lock. Run 'pod install' or update your CocoaPods installation.\" >&2\n    exit 1\nfi\n# This output is used by Xcode 'outputs' to avoid re-running this script phase.\necho \"SUCCESS\" > \"${SCRIPT_OUTPUT_FILE_0}\"\n";
			showEnvVarsInLog = 0;
		};
		658D06A625A7446E008C70C0 /* ShellScript */ = {
			isa = PBXShellScriptBuildPhase;
			alwaysOutOfDate = 1;
			buildActionMask = 12;
			files = (
			);
			inputFileListPaths = (
			);
			inputPaths = (
			);
			outputFileListPaths = (
			);
			outputPaths = (
			);
			runOnlyForDeploymentPostprocessing = 0;
			shellPath = /bin/sh;
			shellScript = "export NODE_BINARY=node\n../node_modules/react-native/scripts/react-native-xcode.sh\n";
		};
		74EE9ED768E52033B174E41C /* [CP] Check Pods Manifest.lock */ = {
			isa = PBXShellScriptBuildPhase;
			buildActionMask = 2147483647;
			files = (
			);
			inputFileListPaths = (
			);
			inputPaths = (
				"${PODS_PODFILE_DIR_PATH}/Podfile.lock",
				"${PODS_ROOT}/Manifest.lock",
			);
			name = "[CP] Check Pods Manifest.lock";
			outputFileListPaths = (
			);
			outputPaths = (
				"$(DERIVED_FILE_DIR)/Pods-Notesnook-checkManifestLockResult.txt",
			);
			runOnlyForDeploymentPostprocessing = 0;
			shellPath = /bin/sh;
			shellScript = "diff \"${PODS_PODFILE_DIR_PATH}/Podfile.lock\" \"${PODS_ROOT}/Manifest.lock\" > /dev/null\nif [ $? != 0 ] ; then\n    # print error to STDERR\n    echo \"error: The sandbox is not in sync with the Podfile.lock. Run 'pod install' or update your CocoaPods installation.\" >&2\n    exit 1\nfi\n# This output is used by Xcode 'outputs' to avoid re-running this script phase.\necho \"SUCCESS\" > \"${SCRIPT_OUTPUT_FILE_0}\"\n";
			showEnvVarsInLog = 0;
		};
		7BCAD189C704F43FAEC90BBD /* [CP] Embed Pods Frameworks */ = {
			isa = PBXShellScriptBuildPhase;
			buildActionMask = 2147483647;
			files = (
			);
			inputPaths = (
				"${PODS_ROOT}/Target Support Files/Pods-Notesnook-NotesnookTests/Pods-Notesnook-NotesnookTests-frameworks.sh",
				"${PODS_ROOT}/hermes-engine/destroot/Library/Frameworks/iphoneos/hermes.framework",
			);
			name = "[CP] Embed Pods Frameworks";
			outputPaths = (
				"${TARGET_BUILD_DIR}/${FRAMEWORKS_FOLDER_PATH}/hermes.framework",
			);
			runOnlyForDeploymentPostprocessing = 0;
			shellPath = /bin/sh;
			shellScript = "\"${PODS_ROOT}/Target Support Files/Pods-Notesnook-NotesnookTests/Pods-Notesnook-NotesnookTests-frameworks.sh\"\n";
			showEnvVarsInLog = 0;
		};
		819D480147D052141ACC55A9 /* [CP] Copy Pods Resources */ = {
			isa = PBXShellScriptBuildPhase;
			buildActionMask = 2147483647;
			files = (
			);
			inputPaths = (
				"${PODS_ROOT}/Target Support Files/Pods-Notesnook-NotesnookTests/Pods-Notesnook-NotesnookTests-resources.sh",
				"${PODS_CONFIGURATION_BUILD_DIR}/React-Core.common-CoreModulesHeaders-Hermes/AccessibilityResources.bundle",
				"${PODS_ROOT}/../../node_modules/react-native-vector-icons/Fonts/AntDesign.ttf",
				"${PODS_ROOT}/../../node_modules/react-native-vector-icons/Fonts/Entypo.ttf",
				"${PODS_ROOT}/../../node_modules/react-native-vector-icons/Fonts/EvilIcons.ttf",
				"${PODS_ROOT}/../../node_modules/react-native-vector-icons/Fonts/Feather.ttf",
				"${PODS_ROOT}/../../node_modules/react-native-vector-icons/Fonts/FontAwesome.ttf",
				"${PODS_ROOT}/../../node_modules/react-native-vector-icons/Fonts/FontAwesome5_Brands.ttf",
				"${PODS_ROOT}/../../node_modules/react-native-vector-icons/Fonts/FontAwesome5_Regular.ttf",
				"${PODS_ROOT}/../../node_modules/react-native-vector-icons/Fonts/FontAwesome5_Solid.ttf",
				"${PODS_ROOT}/../../node_modules/react-native-vector-icons/Fonts/Fontisto.ttf",
				"${PODS_ROOT}/../../node_modules/react-native-vector-icons/Fonts/Foundation.ttf",
				"${PODS_ROOT}/../../node_modules/react-native-vector-icons/Fonts/Ionicons.ttf",
				"${PODS_ROOT}/../../node_modules/react-native-vector-icons/Fonts/MaterialCommunityIcons.ttf",
				"${PODS_ROOT}/../../node_modules/react-native-vector-icons/Fonts/MaterialIcons.ttf",
				"${PODS_ROOT}/../../node_modules/react-native-vector-icons/Fonts/Octicons.ttf",
				"${PODS_ROOT}/../../node_modules/react-native-vector-icons/Fonts/SimpleLineIcons.ttf",
				"${PODS_ROOT}/../../node_modules/react-native-vector-icons/Fonts/Zocial.ttf",
			);
			name = "[CP] Copy Pods Resources";
			outputPaths = (
				"${TARGET_BUILD_DIR}/${UNLOCALIZED_RESOURCES_FOLDER_PATH}/AccessibilityResources.bundle",
				"${TARGET_BUILD_DIR}/${UNLOCALIZED_RESOURCES_FOLDER_PATH}/AntDesign.ttf",
				"${TARGET_BUILD_DIR}/${UNLOCALIZED_RESOURCES_FOLDER_PATH}/Entypo.ttf",
				"${TARGET_BUILD_DIR}/${UNLOCALIZED_RESOURCES_FOLDER_PATH}/EvilIcons.ttf",
				"${TARGET_BUILD_DIR}/${UNLOCALIZED_RESOURCES_FOLDER_PATH}/Feather.ttf",
				"${TARGET_BUILD_DIR}/${UNLOCALIZED_RESOURCES_FOLDER_PATH}/FontAwesome.ttf",
				"${TARGET_BUILD_DIR}/${UNLOCALIZED_RESOURCES_FOLDER_PATH}/FontAwesome5_Brands.ttf",
				"${TARGET_BUILD_DIR}/${UNLOCALIZED_RESOURCES_FOLDER_PATH}/FontAwesome5_Regular.ttf",
				"${TARGET_BUILD_DIR}/${UNLOCALIZED_RESOURCES_FOLDER_PATH}/FontAwesome5_Solid.ttf",
				"${TARGET_BUILD_DIR}/${UNLOCALIZED_RESOURCES_FOLDER_PATH}/Fontisto.ttf",
				"${TARGET_BUILD_DIR}/${UNLOCALIZED_RESOURCES_FOLDER_PATH}/Foundation.ttf",
				"${TARGET_BUILD_DIR}/${UNLOCALIZED_RESOURCES_FOLDER_PATH}/Ionicons.ttf",
				"${TARGET_BUILD_DIR}/${UNLOCALIZED_RESOURCES_FOLDER_PATH}/MaterialCommunityIcons.ttf",
				"${TARGET_BUILD_DIR}/${UNLOCALIZED_RESOURCES_FOLDER_PATH}/MaterialIcons.ttf",
				"${TARGET_BUILD_DIR}/${UNLOCALIZED_RESOURCES_FOLDER_PATH}/Octicons.ttf",
				"${TARGET_BUILD_DIR}/${UNLOCALIZED_RESOURCES_FOLDER_PATH}/SimpleLineIcons.ttf",
				"${TARGET_BUILD_DIR}/${UNLOCALIZED_RESOURCES_FOLDER_PATH}/Zocial.ttf",
			);
			runOnlyForDeploymentPostprocessing = 0;
			shellPath = /bin/sh;
			shellScript = "\"${PODS_ROOT}/Target Support Files/Pods-Notesnook-NotesnookTests/Pods-Notesnook-NotesnookTests-resources.sh\"\n";
			showEnvVarsInLog = 0;
		};
		A984BC21CF60D5061E419F3C /* [CP] Check Pods Manifest.lock */ = {
			isa = PBXShellScriptBuildPhase;
			buildActionMask = 2147483647;
			files = (
			);
			inputFileListPaths = (
			);
			inputPaths = (
				"${PODS_PODFILE_DIR_PATH}/Podfile.lock",
				"${PODS_ROOT}/Manifest.lock",
			);
			name = "[CP] Check Pods Manifest.lock";
			outputFileListPaths = (
			);
			outputPaths = (
				"$(DERIVED_FILE_DIR)/Pods-Notesnook-Make Note-checkManifestLockResult.txt",
			);
			runOnlyForDeploymentPostprocessing = 0;
			shellPath = /bin/sh;
			shellScript = "diff \"${PODS_PODFILE_DIR_PATH}/Podfile.lock\" \"${PODS_ROOT}/Manifest.lock\" > /dev/null\nif [ $? != 0 ] ; then\n    # print error to STDERR\n    echo \"error: The sandbox is not in sync with the Podfile.lock. Run 'pod install' or update your CocoaPods installation.\" >&2\n    exit 1\nfi\n# This output is used by Xcode 'outputs' to avoid re-running this script phase.\necho \"SUCCESS\" > \"${SCRIPT_OUTPUT_FILE_0}\"\n";
			showEnvVarsInLog = 0;
		};
		AB4321B37CE2FC9BE6FCD671 /* [CP] Copy Pods Resources */ = {
			isa = PBXShellScriptBuildPhase;
			buildActionMask = 2147483647;
			files = (
			);
			inputPaths = (
				"${PODS_ROOT}/Target Support Files/Pods-Notesnook-tvOS/Pods-Notesnook-tvOS-resources.sh",
				"${PODS_CONFIGURATION_BUILD_DIR}/React-Core.common/AccessibilityResources.bundle",
			);
			name = "[CP] Copy Pods Resources";
			outputPaths = (
				"${TARGET_BUILD_DIR}/${UNLOCALIZED_RESOURCES_FOLDER_PATH}/AccessibilityResources.bundle",
			);
			runOnlyForDeploymentPostprocessing = 0;
			shellPath = /bin/sh;
			shellScript = "\"${PODS_ROOT}/Target Support Files/Pods-Notesnook-tvOS/Pods-Notesnook-tvOS-resources.sh\"\n";
			showEnvVarsInLog = 0;
		};
		E81EC4451F76606456BCA61F /* [CP] Copy Pods Resources */ = {
			isa = PBXShellScriptBuildPhase;
			buildActionMask = 2147483647;
			files = (
			);
			inputPaths = (
				"${PODS_ROOT}/Target Support Files/Pods-Notesnook-Make Note/Pods-Notesnook-Make Note-resources.sh",
				"${PODS_CONFIGURATION_BUILD_DIR}/React-Core.common-CoreModulesHeaders-Hermes/AccessibilityResources.bundle",
				"${PODS_ROOT}/../../node_modules/react-native-vector-icons/Fonts/AntDesign.ttf",
				"${PODS_ROOT}/../../node_modules/react-native-vector-icons/Fonts/Entypo.ttf",
				"${PODS_ROOT}/../../node_modules/react-native-vector-icons/Fonts/EvilIcons.ttf",
				"${PODS_ROOT}/../../node_modules/react-native-vector-icons/Fonts/Feather.ttf",
				"${PODS_ROOT}/../../node_modules/react-native-vector-icons/Fonts/FontAwesome.ttf",
				"${PODS_ROOT}/../../node_modules/react-native-vector-icons/Fonts/FontAwesome5_Brands.ttf",
				"${PODS_ROOT}/../../node_modules/react-native-vector-icons/Fonts/FontAwesome5_Regular.ttf",
				"${PODS_ROOT}/../../node_modules/react-native-vector-icons/Fonts/FontAwesome5_Solid.ttf",
				"${PODS_ROOT}/../../node_modules/react-native-vector-icons/Fonts/Fontisto.ttf",
				"${PODS_ROOT}/../../node_modules/react-native-vector-icons/Fonts/Foundation.ttf",
				"${PODS_ROOT}/../../node_modules/react-native-vector-icons/Fonts/Ionicons.ttf",
				"${PODS_ROOT}/../../node_modules/react-native-vector-icons/Fonts/MaterialCommunityIcons.ttf",
				"${PODS_ROOT}/../../node_modules/react-native-vector-icons/Fonts/MaterialIcons.ttf",
				"${PODS_ROOT}/../../node_modules/react-native-vector-icons/Fonts/Octicons.ttf",
				"${PODS_ROOT}/../../node_modules/react-native-vector-icons/Fonts/SimpleLineIcons.ttf",
				"${PODS_ROOT}/../../node_modules/react-native-vector-icons/Fonts/Zocial.ttf",
			);
			name = "[CP] Copy Pods Resources";
			outputPaths = (
				"${TARGET_BUILD_DIR}/${UNLOCALIZED_RESOURCES_FOLDER_PATH}/AccessibilityResources.bundle",
				"${TARGET_BUILD_DIR}/${UNLOCALIZED_RESOURCES_FOLDER_PATH}/AntDesign.ttf",
				"${TARGET_BUILD_DIR}/${UNLOCALIZED_RESOURCES_FOLDER_PATH}/Entypo.ttf",
				"${TARGET_BUILD_DIR}/${UNLOCALIZED_RESOURCES_FOLDER_PATH}/EvilIcons.ttf",
				"${TARGET_BUILD_DIR}/${UNLOCALIZED_RESOURCES_FOLDER_PATH}/Feather.ttf",
				"${TARGET_BUILD_DIR}/${UNLOCALIZED_RESOURCES_FOLDER_PATH}/FontAwesome.ttf",
				"${TARGET_BUILD_DIR}/${UNLOCALIZED_RESOURCES_FOLDER_PATH}/FontAwesome5_Brands.ttf",
				"${TARGET_BUILD_DIR}/${UNLOCALIZED_RESOURCES_FOLDER_PATH}/FontAwesome5_Regular.ttf",
				"${TARGET_BUILD_DIR}/${UNLOCALIZED_RESOURCES_FOLDER_PATH}/FontAwesome5_Solid.ttf",
				"${TARGET_BUILD_DIR}/${UNLOCALIZED_RESOURCES_FOLDER_PATH}/Fontisto.ttf",
				"${TARGET_BUILD_DIR}/${UNLOCALIZED_RESOURCES_FOLDER_PATH}/Foundation.ttf",
				"${TARGET_BUILD_DIR}/${UNLOCALIZED_RESOURCES_FOLDER_PATH}/Ionicons.ttf",
				"${TARGET_BUILD_DIR}/${UNLOCALIZED_RESOURCES_FOLDER_PATH}/MaterialCommunityIcons.ttf",
				"${TARGET_BUILD_DIR}/${UNLOCALIZED_RESOURCES_FOLDER_PATH}/MaterialIcons.ttf",
				"${TARGET_BUILD_DIR}/${UNLOCALIZED_RESOURCES_FOLDER_PATH}/Octicons.ttf",
				"${TARGET_BUILD_DIR}/${UNLOCALIZED_RESOURCES_FOLDER_PATH}/SimpleLineIcons.ttf",
				"${TARGET_BUILD_DIR}/${UNLOCALIZED_RESOURCES_FOLDER_PATH}/Zocial.ttf",
			);
			runOnlyForDeploymentPostprocessing = 0;
			shellPath = /bin/sh;
			shellScript = "\"${PODS_ROOT}/Target Support Files/Pods-Notesnook-Make Note/Pods-Notesnook-Make Note-resources.sh\"\n";
			showEnvVarsInLog = 0;
		};
		FD10A7F022414F080027D42C /* Start Packager */ = {
			isa = PBXShellScriptBuildPhase;
			buildActionMask = 2147483647;
			files = (
			);
			inputFileListPaths = (
			);
			inputPaths = (
			);
			name = "Start Packager";
			outputFileListPaths = (
			);
			outputPaths = (
			);
			runOnlyForDeploymentPostprocessing = 0;
			shellPath = /bin/sh;
			shellScript = "export RCT_METRO_PORT=\"${RCT_METRO_PORT:=8081}\"\necho \"export RCT_METRO_PORT=${RCT_METRO_PORT}\" > \"${SRCROOT}/../node_modules/react-native/scripts/.packager.env\"\nif [ -z \"${RCT_NO_LAUNCH_PACKAGER+xxx}\" ] ; then\n  if nc -w 5 -z localhost ${RCT_METRO_PORT} ; then\n    if ! curl -s \"http://localhost:${RCT_METRO_PORT}/status\" | grep -q \"packager-status:running\" ; then\n      echo \"Port ${RCT_METRO_PORT} already in use, packager is either not running or not running correctly\"\n      exit 2\n    fi\n  else\n    open \"$SRCROOT/../node_modules/react-native/scripts/launchPackager.command\" || echo \"Can't start packager automatically\"\n  fi\nfi\n";
			showEnvVarsInLog = 0;
		};
		FD10A7F122414F3F0027D42C /* Start Packager */ = {
			isa = PBXShellScriptBuildPhase;
			buildActionMask = 2147483647;
			files = (
			);
			inputFileListPaths = (
			);
			inputPaths = (
			);
			name = "Start Packager";
			outputFileListPaths = (
			);
			outputPaths = (
			);
			runOnlyForDeploymentPostprocessing = 0;
			shellPath = /bin/sh;
			shellScript = "export RCT_METRO_PORT=\"${RCT_METRO_PORT:=8081}\"\necho \"export RCT_METRO_PORT=${RCT_METRO_PORT}\" > \"${SRCROOT}/../node_modules/react-native/scripts/.packager.env\"\nif [ -z \"${RCT_NO_LAUNCH_PACKAGER+xxx}\" ] ; then\n  if nc -w 5 -z localhost ${RCT_METRO_PORT} ; then\n    if ! curl -s \"http://localhost:${RCT_METRO_PORT}/status\" | grep -q \"packager-status:running\" ; then\n      echo \"Port ${RCT_METRO_PORT} already in use, packager is either not running or not running correctly\"\n      exit 2\n    fi\n  else\n    open \"$SRCROOT/../node_modules/react-native/scripts/launchPackager.command\" || echo \"Can't start packager automatically\"\n  fi\nfi\n";
			showEnvVarsInLog = 0;
		};
/* End PBXShellScriptBuildPhase section */

/* Begin PBXSourcesBuildPhase section */
		00E356EA1AD99517003FC87E /* Sources */ = {
			isa = PBXSourcesBuildPhase;
			buildActionMask = 2147483647;
			files = (
				00E356F31AD99517003FC87E /* NotesnookTests.m in Sources */,
			);
			runOnlyForDeploymentPostprocessing = 0;
		};
		13B07F871A680F5B00A75B9A /* Sources */ = {
			isa = PBXSourcesBuildPhase;
			buildActionMask = 2147483647;
			files = (
				13B07FBC1A68108700A75B9A /* AppDelegate.m in Sources */,
				65E0340B257B9FF100793428 /* File.swift in Sources */,
				13B07FC11A68108700A75B9A /* main.m in Sources */,
			);
			runOnlyForDeploymentPostprocessing = 0;
		};
		2D02E4771E0B4A5D006451C7 /* Sources */ = {
			isa = PBXSourcesBuildPhase;
			buildActionMask = 2147483647;
			files = (
				2D02E4BF1E0B4AB3006451C7 /* main.m in Sources */,
				2D02E4BC1E0B4A80006451C7 /* AppDelegate.m in Sources */,
			);
			runOnlyForDeploymentPostprocessing = 0;
		};
		2D02E48C1E0B4A5D006451C7 /* Sources */ = {
			isa = PBXSourcesBuildPhase;
			buildActionMask = 2147483647;
			files = (
				2DCD954D1E0B4F2C00145EB5 /* NotesnookTests.m in Sources */,
			);
			runOnlyForDeploymentPostprocessing = 0;
		};
		65AA857325E6DDEC00772A01 /* Sources */ = {
			isa = PBXSourcesBuildPhase;
			buildActionMask = 2147483647;
			files = (
				65AA857E25E6DDEC00772A01 /* NotesWidget.swift in Sources */,
			);
			runOnlyForDeploymentPostprocessing = 0;
		};
		65B5013C25A672B200E2D264 /* Sources */ = {
			isa = PBXSourcesBuildPhase;
			buildActionMask = 2147483647;
			files = (
				65B5014425A672B200E2D264 /* ShareViewController.m in Sources */,
				65B5020325A6756700E2D264 /* File.swift in Sources */,
			);
			runOnlyForDeploymentPostprocessing = 0;
		};
/* End PBXSourcesBuildPhase section */

/* Begin PBXTargetDependency section */
		00E356F51AD99517003FC87E /* PBXTargetDependency */ = {
			isa = PBXTargetDependency;
			target = 13B07F861A680F5B00A75B9A /* Notesnook */;
			targetProxy = 00E356F41AD99517003FC87E /* PBXContainerItemProxy */;
		};
		2D02E4921E0B4A5D006451C7 /* PBXTargetDependency */ = {
			isa = PBXTargetDependency;
			target = 2D02E47A1E0B4A5D006451C7 /* Notesnook-tvOS */;
			targetProxy = 2D02E4911E0B4A5D006451C7 /* PBXContainerItemProxy */;
		};
		65AA858325E6DDEE00772A01 /* PBXTargetDependency */ = {
			isa = PBXTargetDependency;
			target = 65AA857625E6DDEC00772A01 /* NotesWidgetExtension */;
			targetProxy = 65AA858225E6DDEE00772A01 /* PBXContainerItemProxy */;
		};
		65B5014A25A672B200E2D264 /* PBXTargetDependency */ = {
			isa = PBXTargetDependency;
			target = 65B5013F25A672B200E2D264 /* Make Note */;
			targetProxy = 65B5014925A672B200E2D264 /* PBXContainerItemProxy */;
		};
/* End PBXTargetDependency section */

/* Begin PBXVariantGroup section */
		65B5014525A672B200E2D264 /* MainInterface.storyboard */ = {
			isa = PBXVariantGroup;
			children = (
				65B5014625A672B200E2D264 /* Base */,
			);
			name = MainInterface.storyboard;
			sourceTree = "<group>";
		};
/* End PBXVariantGroup section */

/* Begin XCBuildConfiguration section */
		00E356F61AD99517003FC87E /* Debug */ = {
			isa = XCBuildConfiguration;
			baseConfigurationReference = B9989E5C777BB11343A62D09 /* Pods-Notesnook-NotesnookTests.debug.xcconfig */;
			buildSettings = {
				ALWAYS_EMBED_SWIFT_STANDARD_LIBRARIES = YES;
				BUNDLE_LOADER = "$(TEST_HOST)";
				GCC_PREPROCESSOR_DEFINITIONS = (
					"DEBUG=1",
					"$(inherited)",
				);
				INFOPLIST_FILE = NotesnookTests/Info.plist;
				IPHONEOS_DEPLOYMENT_TARGET = 10.0;
				LD_RUNPATH_SEARCH_PATHS = (
					"$(inherited)",
					"@executable_path/Frameworks",
					"@loader_path/Frameworks",
				);
				OTHER_LDFLAGS = (
					"-ObjC",
					"-lc++",
					"$(inherited)",
				);
				PRODUCT_BUNDLE_IDENTIFIER = "org.reactjs.native.example.$(PRODUCT_NAME:rfc1034identifier)";
				PRODUCT_NAME = "$(TARGET_NAME)";
				TEST_HOST = "$(BUILT_PRODUCTS_DIR)/Notesnook.app/Notesnook";
			};
			name = Debug;
		};
		00E356F71AD99517003FC87E /* Release */ = {
			isa = XCBuildConfiguration;
			baseConfigurationReference = F284B149424757AABC0A96C2 /* Pods-Notesnook-NotesnookTests.release.xcconfig */;
			buildSettings = {
				ALWAYS_EMBED_SWIFT_STANDARD_LIBRARIES = YES;
				BUNDLE_LOADER = "$(TEST_HOST)";
				COPY_PHASE_STRIP = NO;
				INFOPLIST_FILE = NotesnookTests/Info.plist;
				IPHONEOS_DEPLOYMENT_TARGET = 10.0;
				LD_RUNPATH_SEARCH_PATHS = (
					"$(inherited)",
					"@executable_path/Frameworks",
					"@loader_path/Frameworks",
				);
				OTHER_LDFLAGS = (
					"-ObjC",
					"-lc++",
					"$(inherited)",
				);
				PRODUCT_BUNDLE_IDENTIFIER = "org.reactjs.native.example.$(PRODUCT_NAME:rfc1034identifier)";
				PRODUCT_NAME = "$(TARGET_NAME)";
				TEST_HOST = "$(BUILT_PRODUCTS_DIR)/Notesnook.app/Notesnook";
			};
			name = Release;
		};
		13B07F941A680F5B00A75B9A /* Debug */ = {
			isa = XCBuildConfiguration;
			baseConfigurationReference = 19E7EB248446C3FE09F6E622 /* Pods-Notesnook.debug.xcconfig */;
			buildSettings = {
				ALWAYS_EMBED_SWIFT_STANDARD_LIBRARIES = YES;
				APPLICATION_EXTENSION_API_ONLY = YES;
				ASSETCATALOG_COMPILER_APPICON_NAME = AppIcon;
				CLANG_ENABLE_MODULES = YES;
				CODE_SIGN_ENTITLEMENTS = Notesnook/NotesnookDebug.entitlements;
				CODE_SIGN_IDENTITY = "Apple Development";
				"CODE_SIGN_IDENTITY[sdk=iphoneos*]" = "Apple Development";
				CODE_SIGN_STYLE = Automatic;
				CURRENT_PROJECT_VERSION = 1550;
				DEVELOPMENT_TEAM = 53CWBG3QUC;
				ENABLE_BITCODE = NO;
				GCC_GENERATE_DEBUGGING_SYMBOLS = YES;
				HEADER_SEARCH_PATHS = (
					"$(inherited)",
					"\"${PODS_ROOT}/Headers/Public\"",
					"\"${PODS_ROOT}/Headers/Public/Base64\"",
					"\"${PODS_ROOT}/Headers/Public/DoubleConversion\"",
					"\"${PODS_ROOT}/Headers/Public/FBLazyVector\"",
					"\"${PODS_ROOT}/Headers/Public/FBReactNativeSpec\"",
					"\"${PODS_ROOT}/Headers/Public/MMKV\"",
					"\"${PODS_ROOT}/Headers/Public/MMKVAppExtension\"",
					"\"${PODS_ROOT}/Headers/Public/MMKVCore\"",
					"\"${PODS_ROOT}/Headers/Public/Permission-PhotoLibrary\"",
					"\"${PODS_ROOT}/Headers/Public/RCTRequired\"",
					"\"${PODS_ROOT}/Headers/Public/RCTTypeSafety\"",
					"\"${PODS_ROOT}/Headers/Public/RNCCheckbox\"",
					"\"${PODS_ROOT}/Headers/Public/RNCMaskedView\"",
					"\"${PODS_ROOT}/Headers/Public/RNDeviceInfo\"",
					"\"${PODS_ROOT}/Headers/Public/RNFileViewer\"",
					"\"${PODS_ROOT}/Headers/Public/RNGestureHandler\"",
					"\"${PODS_ROOT}/Headers/Public/RNIap\"",
					"\"${PODS_ROOT}/Headers/Public/RNKeychain\"",
					"\"${PODS_ROOT}/Headers/Public/RNPermissions\"",
					"\"${PODS_ROOT}/Headers/Public/RNPrivacySnapshot\"",
					"\"${PODS_ROOT}/Headers/Public/RNReanimated\"",
					"\"${PODS_ROOT}/Headers/Public/RNSVG\"",
					"\"${PODS_ROOT}/Headers/Public/RNScreens\"",
					"\"${PODS_ROOT}/Headers/Public/RNSecureRandom\"",
					"\"${PODS_ROOT}/Headers/Public/RNSentry\"",
					"\"${PODS_ROOT}/Headers/Public/RNShare\"",
					"\"${PODS_ROOT}/Headers/Public/RNStoreReview\"",
					"\"${PODS_ROOT}/Headers/Public/RNTooltips\"",
					"\"${PODS_ROOT}/Headers/Public/RNVectorIcons\"",
					"\"${PODS_ROOT}/Headers/Public/React-Core\"",
					"\"${PODS_ROOT}/Headers/Public/React-RCTText\"",
					"\"${PODS_ROOT}/Headers/Public/React-callinvoker\"",
					"\"${PODS_ROOT}/Headers/Public/React-cxxreact\"",
					"\"${PODS_ROOT}/Headers/Public/React-jsi\"",
					"\"${PODS_ROOT}/Headers/Public/React-jsiexecutor\"",
					"\"${PODS_ROOT}/Headers/Public/React-jsinspector\"",
					"\"${PODS_ROOT}/Headers/Public/ReactCommon\"",
					"\"${PODS_ROOT}/Headers/Public/Sentry\"",
					"\"${PODS_ROOT}/Headers/Public/SexyTooltip\"",
					"\"${PODS_ROOT}/Headers/Public/Yoga\"",
					"\"${PODS_ROOT}/Headers/Public/glog\"",
					"\"${PODS_ROOT}/Headers/Public/pop\"",
					"\"${PODS_ROOT}/Headers/Public/react-native-document-picker\"",
					"\"${PODS_ROOT}/Headers/Public/react-native-get-random-values\"",
					"\"${PODS_ROOT}/Headers/Public/react-native-html-to-pdf\"",
					"\"${PODS_ROOT}/Headers/Public/react-native-keep-awake\"",
					"\"${PODS_ROOT}/Headers/Public/react-native-mmkv-storage\"",
					"\"${PODS_ROOT}/Headers/Public/react-native-mmkv-storage-ext\"",
					"\"${PODS_ROOT}/Headers/Public/react-native-netinfo\"",
					"\"${PODS_ROOT}/Headers/Public/react-native-orientation\"",
					"\"${PODS_ROOT}/Headers/Public/react-native-receive-sharing-intent\"",
					"\"${PODS_ROOT}/Headers/Public/react-native-safe-area-context\"",
					"\"${PODS_ROOT}/Headers/Public/react-native-sodium\"",
					"\"${PODS_ROOT}/Headers/Public/react-native-splash-screen\"",
					"\"${PODS_ROOT}/Headers/Public/react-native-viewpager\"",
					"\"${PODS_ROOT}/Headers/Public/react-native-webview\"",
					"\"${PODS_ROOT}/Headers/Public/rn-fetch-blob\"",
					"\"${PODS_ROOT}/Headers/Public/toolbar-android\"",
					"\"$(PODS_ROOT)/Headers/Private/React-Core\"",
					"${PODS_ROOT}/Headers/Public/#{s.name}/**",
				);
				INFOPLIST_FILE = Notesnook/Info.plist;
				LD_RUNPATH_SEARCH_PATHS = (
					"$(inherited)",
					"@executable_path/Frameworks",
				);
				MARKETING_VERSION = 1.5.50;
				OTHER_LDFLAGS = (
					"$(inherited)",
					"-ObjC",
					"-lc++",
				);
				PRODUCT_BUNDLE_IDENTIFIER = org.streetwriters.notesnook;
				PRODUCT_NAME = Notesnook;
				PROVISIONING_PROFILE_SPECIFIER = "";
				SWIFT_OBJC_BRIDGING_HEADER = "Notesnook-Bridging-Header.h";
				SWIFT_OPTIMIZATION_LEVEL = "-Onone";
				SWIFT_VERSION = 5.0;
				TARGETED_DEVICE_FAMILY = "1,2";
				VERSIONING_SYSTEM = "apple-generic";
			};
			name = Debug;
		};
		13B07F951A680F5B00A75B9A /* Release */ = {
			isa = XCBuildConfiguration;
			baseConfigurationReference = 77124A1C1FB538ED63FDEF82 /* Pods-Notesnook.release.xcconfig */;
			buildSettings = {
				ALWAYS_EMBED_SWIFT_STANDARD_LIBRARIES = YES;
				APPLICATION_EXTENSION_API_ONLY = YES;
				ASSETCATALOG_COMPILER_APPICON_NAME = AppIcon;
				CLANG_ENABLE_MODULES = YES;
				CODE_SIGN_ENTITLEMENTS = Notesnook/Notesnook.entitlements;
				CODE_SIGN_IDENTITY = "iPhone Distribution";
				CODE_SIGN_STYLE = Manual;
				CURRENT_PROJECT_VERSION = 1550;
				DEVELOPMENT_TEAM = 53CWBG3QUC;
				GCC_GENERATE_DEBUGGING_SYMBOLS = YES;
				HEADER_SEARCH_PATHS = (
					"$(inherited)",
					"\"${PODS_ROOT}/Headers/Public\"",
					"\"${PODS_ROOT}/Headers/Public/Base64\"",
					"\"${PODS_ROOT}/Headers/Public/DoubleConversion\"",
					"\"${PODS_ROOT}/Headers/Public/FBLazyVector\"",
					"\"${PODS_ROOT}/Headers/Public/FBReactNativeSpec\"",
					"\"${PODS_ROOT}/Headers/Public/MMKV\"",
					"\"${PODS_ROOT}/Headers/Public/MMKVAppExtension\"",
					"\"${PODS_ROOT}/Headers/Public/MMKVCore\"",
					"\"${PODS_ROOT}/Headers/Public/Permission-PhotoLibrary\"",
					"\"${PODS_ROOT}/Headers/Public/RCTRequired\"",
					"\"${PODS_ROOT}/Headers/Public/RCTTypeSafety\"",
					"\"${PODS_ROOT}/Headers/Public/RNCCheckbox\"",
					"\"${PODS_ROOT}/Headers/Public/RNCMaskedView\"",
					"\"${PODS_ROOT}/Headers/Public/RNDeviceInfo\"",
					"\"${PODS_ROOT}/Headers/Public/RNFileViewer\"",
					"\"${PODS_ROOT}/Headers/Public/RNGestureHandler\"",
					"\"${PODS_ROOT}/Headers/Public/RNIap\"",
					"\"${PODS_ROOT}/Headers/Public/RNKeychain\"",
					"\"${PODS_ROOT}/Headers/Public/RNPermissions\"",
					"\"${PODS_ROOT}/Headers/Public/RNPrivacySnapshot\"",
					"\"${PODS_ROOT}/Headers/Public/RNReanimated\"",
					"\"${PODS_ROOT}/Headers/Public/RNSVG\"",
					"\"${PODS_ROOT}/Headers/Public/RNScreens\"",
					"\"${PODS_ROOT}/Headers/Public/RNSecureRandom\"",
					"\"${PODS_ROOT}/Headers/Public/RNSentry\"",
					"\"${PODS_ROOT}/Headers/Public/RNShare\"",
					"\"${PODS_ROOT}/Headers/Public/RNStoreReview\"",
					"\"${PODS_ROOT}/Headers/Public/RNTooltips\"",
					"\"${PODS_ROOT}/Headers/Public/RNVectorIcons\"",
					"\"${PODS_ROOT}/Headers/Public/React-Core\"",
					"\"${PODS_ROOT}/Headers/Public/React-RCTText\"",
					"\"${PODS_ROOT}/Headers/Public/React-callinvoker\"",
					"\"${PODS_ROOT}/Headers/Public/React-cxxreact\"",
					"\"${PODS_ROOT}/Headers/Public/React-jsi\"",
					"\"${PODS_ROOT}/Headers/Public/React-jsiexecutor\"",
					"\"${PODS_ROOT}/Headers/Public/React-jsinspector\"",
					"\"${PODS_ROOT}/Headers/Public/ReactCommon\"",
					"\"${PODS_ROOT}/Headers/Public/Sentry\"",
					"\"${PODS_ROOT}/Headers/Public/SexyTooltip\"",
					"\"${PODS_ROOT}/Headers/Public/Yoga\"",
					"\"${PODS_ROOT}/Headers/Public/glog\"",
					"\"${PODS_ROOT}/Headers/Public/pop\"",
					"\"${PODS_ROOT}/Headers/Public/react-native-document-picker\"",
					"\"${PODS_ROOT}/Headers/Public/react-native-get-random-values\"",
					"\"${PODS_ROOT}/Headers/Public/react-native-html-to-pdf\"",
					"\"${PODS_ROOT}/Headers/Public/react-native-keep-awake\"",
					"\"${PODS_ROOT}/Headers/Public/react-native-mmkv-storage\"",
					"\"${PODS_ROOT}/Headers/Public/react-native-mmkv-storage-ext\"",
					"\"${PODS_ROOT}/Headers/Public/react-native-netinfo\"",
					"\"${PODS_ROOT}/Headers/Public/react-native-orientation\"",
					"\"${PODS_ROOT}/Headers/Public/react-native-receive-sharing-intent\"",
					"\"${PODS_ROOT}/Headers/Public/react-native-safe-area-context\"",
					"\"${PODS_ROOT}/Headers/Public/react-native-sodium\"",
					"\"${PODS_ROOT}/Headers/Public/react-native-splash-screen\"",
					"\"${PODS_ROOT}/Headers/Public/react-native-viewpager\"",
					"\"${PODS_ROOT}/Headers/Public/react-native-webview\"",
					"\"${PODS_ROOT}/Headers/Public/rn-fetch-blob\"",
					"\"${PODS_ROOT}/Headers/Public/toolbar-android\"",
					"\"$(PODS_ROOT)/Headers/Private/React-Core\"",
					"${PODS_ROOT}/Headers/Public/#{s.name}/**",
				);
				INFOPLIST_FILE = Notesnook/Info.plist;
				LD_RUNPATH_SEARCH_PATHS = (
					"$(inherited)",
					"@executable_path/Frameworks",
				);
				MARKETING_VERSION = 1.5.50;
				OTHER_LDFLAGS = (
					"$(inherited)",
					"-ObjC",
					"-lc++",
				);
				PRODUCT_BUNDLE_IDENTIFIER = org.streetwriters.notesnook;
				PRODUCT_NAME = Notesnook;
				PROVISIONING_PROFILE_SPECIFIER = "Notesnook iOS Distribution";
				SWIFT_OBJC_BRIDGING_HEADER = "Notesnook-Bridging-Header.h";
				SWIFT_VERSION = 5.0;
				TARGETED_DEVICE_FAMILY = "1,2";
				VERSIONING_SYSTEM = "apple-generic";
			};
			name = Release;
		};
		2D02E4971E0B4A5E006451C7 /* Debug */ = {
			isa = XCBuildConfiguration;
			baseConfigurationReference = 8297229C2A4840402881ECA8 /* Pods-Notesnook-tvOS.debug.xcconfig */;
			buildSettings = {
				ASSETCATALOG_COMPILER_APPICON_NAME = "App Icon & Top Shelf Image";
				ASSETCATALOG_COMPILER_LAUNCHIMAGE_NAME = LaunchImage;
				CLANG_ANALYZER_NONNULL = YES;
				CLANG_WARN_DOCUMENTATION_COMMENTS = YES;
				CLANG_WARN_INFINITE_RECURSION = YES;
				CLANG_WARN_SUSPICIOUS_MOVE = YES;
				DEBUG_INFORMATION_FORMAT = dwarf;
				ENABLE_TESTABILITY = YES;
				GCC_NO_COMMON_BLOCKS = YES;
				INFOPLIST_FILE = "Notesnook-tvOS/Info.plist";
				LD_RUNPATH_SEARCH_PATHS = (
					"$(inherited)",
					"@executable_path/Frameworks",
				);
				OTHER_LDFLAGS = (
					"$(inherited)",
					"-ObjC",
					"-lc++",
				);
				PRODUCT_BUNDLE_IDENTIFIER = "org.reactjs.native.example.Notesnook-tvOS";
				PRODUCT_NAME = "$(TARGET_NAME)";
				SDKROOT = appletvos;
				TARGETED_DEVICE_FAMILY = 3;
				TVOS_DEPLOYMENT_TARGET = 10.0;
			};
			name = Debug;
		};
		2D02E4981E0B4A5E006451C7 /* Release */ = {
			isa = XCBuildConfiguration;
			baseConfigurationReference = 06E586B7CB8F9DC9917B1695 /* Pods-Notesnook-tvOS.release.xcconfig */;
			buildSettings = {
				ASSETCATALOG_COMPILER_APPICON_NAME = "App Icon & Top Shelf Image";
				ASSETCATALOG_COMPILER_LAUNCHIMAGE_NAME = LaunchImage;
				CLANG_ANALYZER_NONNULL = YES;
				CLANG_WARN_DOCUMENTATION_COMMENTS = YES;
				CLANG_WARN_INFINITE_RECURSION = YES;
				CLANG_WARN_SUSPICIOUS_MOVE = YES;
				COPY_PHASE_STRIP = NO;
				DEBUG_INFORMATION_FORMAT = "dwarf-with-dsym";
				GCC_NO_COMMON_BLOCKS = YES;
				INFOPLIST_FILE = "Notesnook-tvOS/Info.plist";
				LD_RUNPATH_SEARCH_PATHS = (
					"$(inherited)",
					"@executable_path/Frameworks",
				);
				OTHER_LDFLAGS = (
					"$(inherited)",
					"-ObjC",
					"-lc++",
				);
				PRODUCT_BUNDLE_IDENTIFIER = "org.reactjs.native.example.Notesnook-tvOS";
				PRODUCT_NAME = "$(TARGET_NAME)";
				SDKROOT = appletvos;
				TARGETED_DEVICE_FAMILY = 3;
				TVOS_DEPLOYMENT_TARGET = 10.0;
			};
			name = Release;
		};
		2D02E4991E0B4A5E006451C7 /* Debug */ = {
			isa = XCBuildConfiguration;
			baseConfigurationReference = 747E42E32601638E75E9A3CF /* Pods-Notesnook-tvOSTests.debug.xcconfig */;
			buildSettings = {
				BUNDLE_LOADER = "$(TEST_HOST)";
				CLANG_ANALYZER_NONNULL = YES;
				CLANG_WARN_DOCUMENTATION_COMMENTS = YES;
				CLANG_WARN_INFINITE_RECURSION = YES;
				CLANG_WARN_SUSPICIOUS_MOVE = YES;
				DEBUG_INFORMATION_FORMAT = dwarf;
				ENABLE_TESTABILITY = YES;
				GCC_NO_COMMON_BLOCKS = YES;
				INFOPLIST_FILE = "Notesnook-tvOSTests/Info.plist";
				LD_RUNPATH_SEARCH_PATHS = (
					"$(inherited)",
					"@executable_path/Frameworks",
					"@loader_path/Frameworks",
				);
				OTHER_LDFLAGS = (
					"$(inherited)",
					"-ObjC",
					"-lc++",
				);
				PRODUCT_BUNDLE_IDENTIFIER = "org.reactjs.native.example.Notesnook-tvOSTests";
				PRODUCT_NAME = "$(TARGET_NAME)";
				SDKROOT = appletvos;
				TEST_HOST = "$(BUILT_PRODUCTS_DIR)/Notesnook-tvOS.app/Notesnook-tvOS";
				TVOS_DEPLOYMENT_TARGET = 10.1;
			};
			name = Debug;
		};
		2D02E49A1E0B4A5E006451C7 /* Release */ = {
			isa = XCBuildConfiguration;
			baseConfigurationReference = D1710CA05FED221CC56D2BE1 /* Pods-Notesnook-tvOSTests.release.xcconfig */;
			buildSettings = {
				BUNDLE_LOADER = "$(TEST_HOST)";
				CLANG_ANALYZER_NONNULL = YES;
				CLANG_WARN_DOCUMENTATION_COMMENTS = YES;
				CLANG_WARN_INFINITE_RECURSION = YES;
				CLANG_WARN_SUSPICIOUS_MOVE = YES;
				COPY_PHASE_STRIP = NO;
				DEBUG_INFORMATION_FORMAT = "dwarf-with-dsym";
				GCC_NO_COMMON_BLOCKS = YES;
				INFOPLIST_FILE = "Notesnook-tvOSTests/Info.plist";
				LD_RUNPATH_SEARCH_PATHS = (
					"$(inherited)",
					"@executable_path/Frameworks",
					"@loader_path/Frameworks",
				);
				OTHER_LDFLAGS = (
					"$(inherited)",
					"-ObjC",
					"-lc++",
				);
				PRODUCT_BUNDLE_IDENTIFIER = "org.reactjs.native.example.Notesnook-tvOSTests";
				PRODUCT_NAME = "$(TARGET_NAME)";
				SDKROOT = appletvos;
				TEST_HOST = "$(BUILT_PRODUCTS_DIR)/Notesnook-tvOS.app/Notesnook-tvOS";
				TVOS_DEPLOYMENT_TARGET = 10.1;
			};
			name = Release;
		};
		65AA858525E6DDEF00772A01 /* Debug */ = {
			isa = XCBuildConfiguration;
			buildSettings = {
				ASSETCATALOG_COMPILER_GLOBAL_ACCENT_COLOR_NAME = AccentColor;
				ASSETCATALOG_COMPILER_WIDGET_BACKGROUND_COLOR_NAME = WidgetBackground;
				CLANG_ANALYZER_NONNULL = YES;
				CLANG_ANALYZER_NUMBER_OBJECT_CONVERSION = YES_AGGRESSIVE;
				CLANG_CXX_LANGUAGE_STANDARD = "gnu++14";
				CLANG_ENABLE_OBJC_WEAK = YES;
				CLANG_WARN_DOCUMENTATION_COMMENTS = YES;
				CLANG_WARN_QUOTED_INCLUDE_IN_FRAMEWORK_HEADER = YES;
				CLANG_WARN_UNGUARDED_AVAILABILITY = YES_AGGRESSIVE;
				CODE_SIGN_IDENTITY = "Apple Development";
				"CODE_SIGN_IDENTITY[sdk=iphoneos*]" = "Apple Development";
				CODE_SIGN_STYLE = Automatic;
				DEBUG_INFORMATION_FORMAT = dwarf;
				DEVELOPMENT_TEAM = 53CWBG3QUC;
				GCC_C_LANGUAGE_STANDARD = gnu11;
				INFOPLIST_FILE = NotesWidget/Info.plist;
				IPHONEOS_DEPLOYMENT_TARGET = 14.4;
				LD_RUNPATH_SEARCH_PATHS = (
					"$(inherited)",
					"@executable_path/Frameworks",
					"@executable_path/../../Frameworks",
				);
				MTL_ENABLE_DEBUG_INFO = INCLUDE_SOURCE;
				MTL_FAST_MATH = YES;
				PRODUCT_BUNDLE_IDENTIFIER = org.streetwriters.notesnook.NotesWidget;
				PRODUCT_NAME = "$(TARGET_NAME)";
				SKIP_INSTALL = YES;
				SWIFT_ACTIVE_COMPILATION_CONDITIONS = DEBUG;
				SWIFT_OPTIMIZATION_LEVEL = "-Onone";
				SWIFT_VERSION = 5.0;
				TARGETED_DEVICE_FAMILY = "1,2";
			};
			name = Debug;
		};
		65AA858625E6DDEF00772A01 /* Release */ = {
			isa = XCBuildConfiguration;
			buildSettings = {
				ASSETCATALOG_COMPILER_GLOBAL_ACCENT_COLOR_NAME = AccentColor;
				ASSETCATALOG_COMPILER_WIDGET_BACKGROUND_COLOR_NAME = WidgetBackground;
				CLANG_ANALYZER_NONNULL = YES;
				CLANG_ANALYZER_NUMBER_OBJECT_CONVERSION = YES_AGGRESSIVE;
				CLANG_CXX_LANGUAGE_STANDARD = "gnu++14";
				CLANG_ENABLE_OBJC_WEAK = YES;
				CLANG_WARN_DOCUMENTATION_COMMENTS = YES;
				CLANG_WARN_QUOTED_INCLUDE_IN_FRAMEWORK_HEADER = YES;
				CLANG_WARN_UNGUARDED_AVAILABILITY = YES_AGGRESSIVE;
				CODE_SIGN_IDENTITY = "Apple Development";
				CODE_SIGN_STYLE = Automatic;
				COPY_PHASE_STRIP = NO;
				DEBUG_INFORMATION_FORMAT = "dwarf-with-dsym";
				DEVELOPMENT_TEAM = 53CWBG3QUC;
				GCC_C_LANGUAGE_STANDARD = gnu11;
				INFOPLIST_FILE = NotesWidget/Info.plist;
				IPHONEOS_DEPLOYMENT_TARGET = 14.4;
				LD_RUNPATH_SEARCH_PATHS = (
					"$(inherited)",
					"@executable_path/Frameworks",
					"@executable_path/../../Frameworks",
				);
				MTL_FAST_MATH = YES;
				PRODUCT_BUNDLE_IDENTIFIER = org.streetwriters.notesnook.NotesWidget;
				PRODUCT_NAME = "$(TARGET_NAME)";
				SKIP_INSTALL = YES;
				SWIFT_COMPILATION_MODE = wholemodule;
				SWIFT_OPTIMIZATION_LEVEL = "-O";
				SWIFT_VERSION = 5.0;
				TARGETED_DEVICE_FAMILY = "1,2";
			};
			name = Release;
		};
		65B5014D25A672B200E2D264 /* Debug */ = {
			isa = XCBuildConfiguration;
			baseConfigurationReference = 279A4325E1D27BD3E720F35B /* Pods-Notesnook-Make Note.debug.xcconfig */;
			buildSettings = {
				APPLICATION_EXTENSION_API_ONLY = YES;
				CLANG_ANALYZER_NONNULL = YES;
				CLANG_ANALYZER_NUMBER_OBJECT_CONVERSION = YES_AGGRESSIVE;
				CLANG_CXX_LANGUAGE_STANDARD = "gnu++14";
				CLANG_ENABLE_MODULES = YES;
				CLANG_ENABLE_OBJC_WEAK = YES;
				CLANG_WARN_DOCUMENTATION_COMMENTS = YES;
				CLANG_WARN_QUOTED_INCLUDE_IN_FRAMEWORK_HEADER = YES;
				CLANG_WARN_UNGUARDED_AVAILABILITY = YES_AGGRESSIVE;
				CODE_SIGN_ENTITLEMENTS = "Make Note/Make Note.entitlements";
				CODE_SIGN_IDENTITY = "Apple Development";
				CODE_SIGN_STYLE = Automatic;
				CURRENT_PROJECT_VERSION = 1550;
				DEBUG_INFORMATION_FORMAT = dwarf;
				DEVELOPMENT_TEAM = 53CWBG3QUC;
				GCC_C_LANGUAGE_STANDARD = gnu11;
				HEADER_SEARCH_PATHS = (
					"$(inherited)",
					"\"${PODS_ROOT}/Headers/Public\"",
					"\"${PODS_ROOT}/Headers/Public/Base64\"",
					"\"${PODS_ROOT}/Headers/Public/DoubleConversion\"",
					"\"${PODS_ROOT}/Headers/Public/FBLazyVector\"",
					"\"${PODS_ROOT}/Headers/Public/FBReactNativeSpec\"",
					"\"${PODS_ROOT}/Headers/Public/MMKV\"",
					"\"${PODS_ROOT}/Headers/Public/MMKVAppExtension\"",
					"\"${PODS_ROOT}/Headers/Public/MMKVCore\"",
					"\"${PODS_ROOT}/Headers/Public/Permission-PhotoLibrary\"",
					"\"${PODS_ROOT}/Headers/Public/RCTRequired\"",
					"\"${PODS_ROOT}/Headers/Public/RCTTypeSafety\"",
					"\"${PODS_ROOT}/Headers/Public/RNCCheckbox\"",
					"\"${PODS_ROOT}/Headers/Public/RNCMaskedView\"",
					"\"${PODS_ROOT}/Headers/Public/RNDeviceInfo\"",
					"\"${PODS_ROOT}/Headers/Public/RNFileViewer\"",
					"\"${PODS_ROOT}/Headers/Public/RNGestureHandler\"",
					"\"${PODS_ROOT}/Headers/Public/RNIap\"",
					"\"${PODS_ROOT}/Headers/Public/RNKeychain\"",
					"\"${PODS_ROOT}/Headers/Public/RNPermissions\"",
					"\"${PODS_ROOT}/Headers/Public/RNPrivacySnapshot\"",
					"\"${PODS_ROOT}/Headers/Public/RNReanimated\"",
					"\"${PODS_ROOT}/Headers/Public/RNSVG\"",
					"\"${PODS_ROOT}/Headers/Public/RNScreens\"",
					"\"${PODS_ROOT}/Headers/Public/RNSecureRandom\"",
					"\"${PODS_ROOT}/Headers/Public/RNSentry\"",
					"\"${PODS_ROOT}/Headers/Public/RNShare\"",
					"\"${PODS_ROOT}/Headers/Public/RNStoreReview\"",
					"\"${PODS_ROOT}/Headers/Public/RNTooltips\"",
					"\"${PODS_ROOT}/Headers/Public/RNVectorIcons\"",
					"\"${PODS_ROOT}/Headers/Public/React-Core\"",
					"\"${PODS_ROOT}/Headers/Public/React-RCTText\"",
					"\"${PODS_ROOT}/Headers/Public/React-callinvoker\"",
					"\"${PODS_ROOT}/Headers/Public/React-cxxreact\"",
					"\"${PODS_ROOT}/Headers/Public/React-jsi\"",
					"\"${PODS_ROOT}/Headers/Public/React-jsiexecutor\"",
					"\"${PODS_ROOT}/Headers/Public/React-jsinspector\"",
					"\"${PODS_ROOT}/Headers/Public/ReactCommon\"",
					"\"${PODS_ROOT}/Headers/Public/Sentry\"",
					"\"${PODS_ROOT}/Headers/Public/SexyTooltip\"",
					"\"${PODS_ROOT}/Headers/Public/Yoga\"",
					"\"${PODS_ROOT}/Headers/Public/glog\"",
					"\"${PODS_ROOT}/Headers/Public/pop\"",
					"\"${PODS_ROOT}/Headers/Public/react-native-document-picker\"",
					"\"${PODS_ROOT}/Headers/Public/react-native-get-random-values\"",
					"\"${PODS_ROOT}/Headers/Public/react-native-html-to-pdf\"",
					"\"${PODS_ROOT}/Headers/Public/react-native-keep-awake\"",
					"\"${PODS_ROOT}/Headers/Public/react-native-mmkv-storage\"",
					"\"${PODS_ROOT}/Headers/Public/react-native-mmkv-storage-ext\"",
					"\"${PODS_ROOT}/Headers/Public/react-native-netinfo\"",
					"\"${PODS_ROOT}/Headers/Public/react-native-orientation\"",
					"\"${PODS_ROOT}/Headers/Public/react-native-receive-sharing-intent\"",
					"\"${PODS_ROOT}/Headers/Public/react-native-safe-area-context\"",
					"\"${PODS_ROOT}/Headers/Public/react-native-sodium\"",
					"\"${PODS_ROOT}/Headers/Public/react-native-splash-screen\"",
					"\"${PODS_ROOT}/Headers/Public/react-native-viewpager\"",
					"\"${PODS_ROOT}/Headers/Public/react-native-webview\"",
					"\"${PODS_ROOT}/Headers/Public/rn-fetch-blob\"",
					"\"${PODS_ROOT}/Headers/Public/toolbar-android\"",
					"\"$(PODS_ROOT)/Headers/Private/React-Core\"",
				);
				INFOPLIST_FILE = "Make Note/Info.plist";
				IPHONEOS_DEPLOYMENT_TARGET = 10.0;
				LD_RUNPATH_SEARCH_PATHS = (
					"$(inherited)",
					"@executable_path/Frameworks",
					"@executable_path/../../Frameworks",
				);
				MARKETING_VERSION = 1.5.50;
				MTL_ENABLE_DEBUG_INFO = INCLUDE_SOURCE;
				MTL_FAST_MATH = YES;
				PRODUCT_BUNDLE_IDENTIFIER = org.streetwriters.notesnook.share;
				PRODUCT_NAME = "$(TARGET_NAME)";
				SKIP_INSTALL = YES;
				SWIFT_OBJC_BRIDGING_HEADER = "Make Note/Make Note-Bridging-Header.h";
				SWIFT_OPTIMIZATION_LEVEL = "-Onone";
				SWIFT_VERSION = 5.0;
				TARGETED_DEVICE_FAMILY = "1,2";
			};
			name = Debug;
		};
		65B5014E25A672B200E2D264 /* Release */ = {
			isa = XCBuildConfiguration;
			baseConfigurationReference = 47AE097A087A651BD60CAD7B /* Pods-Notesnook-Make Note.release.xcconfig */;
			buildSettings = {
				APPLICATION_EXTENSION_API_ONLY = YES;
				CLANG_ANALYZER_NONNULL = YES;
				CLANG_ANALYZER_NUMBER_OBJECT_CONVERSION = YES_AGGRESSIVE;
				CLANG_CXX_LANGUAGE_STANDARD = "gnu++14";
				CLANG_ENABLE_MODULES = YES;
				CLANG_ENABLE_OBJC_WEAK = YES;
				CLANG_WARN_DOCUMENTATION_COMMENTS = YES;
				CLANG_WARN_QUOTED_INCLUDE_IN_FRAMEWORK_HEADER = YES;
				CLANG_WARN_UNGUARDED_AVAILABILITY = YES_AGGRESSIVE;
				CODE_SIGN_ENTITLEMENTS = "Make Note/Make Note.entitlements";
				CODE_SIGN_IDENTITY = "iPhone Distribution";
				CODE_SIGN_STYLE = Manual;
				COPY_PHASE_STRIP = NO;
				CURRENT_PROJECT_VERSION = 1550;
				DEBUG_INFORMATION_FORMAT = "dwarf-with-dsym";
				DEVELOPMENT_TEAM = 53CWBG3QUC;
				GCC_C_LANGUAGE_STANDARD = gnu11;
				HEADER_SEARCH_PATHS = (
					"$(inherited)",
					"\"${PODS_ROOT}/Headers/Public\"",
					"\"${PODS_ROOT}/Headers/Public/Base64\"",
					"\"${PODS_ROOT}/Headers/Public/DoubleConversion\"",
					"\"${PODS_ROOT}/Headers/Public/FBLazyVector\"",
					"\"${PODS_ROOT}/Headers/Public/FBReactNativeSpec\"",
					"\"${PODS_ROOT}/Headers/Public/MMKV\"",
					"\"${PODS_ROOT}/Headers/Public/MMKVAppExtension\"",
					"\"${PODS_ROOT}/Headers/Public/MMKVCore\"",
					"\"${PODS_ROOT}/Headers/Public/Permission-PhotoLibrary\"",
					"\"${PODS_ROOT}/Headers/Public/RCTRequired\"",
					"\"${PODS_ROOT}/Headers/Public/RCTTypeSafety\"",
					"\"${PODS_ROOT}/Headers/Public/RNCCheckbox\"",
					"\"${PODS_ROOT}/Headers/Public/RNCMaskedView\"",
					"\"${PODS_ROOT}/Headers/Public/RNDeviceInfo\"",
					"\"${PODS_ROOT}/Headers/Public/RNFileViewer\"",
					"\"${PODS_ROOT}/Headers/Public/RNGestureHandler\"",
					"\"${PODS_ROOT}/Headers/Public/RNIap\"",
					"\"${PODS_ROOT}/Headers/Public/RNKeychain\"",
					"\"${PODS_ROOT}/Headers/Public/RNPermissions\"",
					"\"${PODS_ROOT}/Headers/Public/RNPrivacySnapshot\"",
					"\"${PODS_ROOT}/Headers/Public/RNReanimated\"",
					"\"${PODS_ROOT}/Headers/Public/RNSVG\"",
					"\"${PODS_ROOT}/Headers/Public/RNScreens\"",
					"\"${PODS_ROOT}/Headers/Public/RNSecureRandom\"",
					"\"${PODS_ROOT}/Headers/Public/RNSentry\"",
					"\"${PODS_ROOT}/Headers/Public/RNShare\"",
					"\"${PODS_ROOT}/Headers/Public/RNStoreReview\"",
					"\"${PODS_ROOT}/Headers/Public/RNTooltips\"",
					"\"${PODS_ROOT}/Headers/Public/RNVectorIcons\"",
					"\"${PODS_ROOT}/Headers/Public/React-Core\"",
					"\"${PODS_ROOT}/Headers/Public/React-RCTText\"",
					"\"${PODS_ROOT}/Headers/Public/React-callinvoker\"",
					"\"${PODS_ROOT}/Headers/Public/React-cxxreact\"",
					"\"${PODS_ROOT}/Headers/Public/React-jsi\"",
					"\"${PODS_ROOT}/Headers/Public/React-jsiexecutor\"",
					"\"${PODS_ROOT}/Headers/Public/React-jsinspector\"",
					"\"${PODS_ROOT}/Headers/Public/ReactCommon\"",
					"\"${PODS_ROOT}/Headers/Public/Sentry\"",
					"\"${PODS_ROOT}/Headers/Public/SexyTooltip\"",
					"\"${PODS_ROOT}/Headers/Public/Yoga\"",
					"\"${PODS_ROOT}/Headers/Public/glog\"",
					"\"${PODS_ROOT}/Headers/Public/pop\"",
					"\"${PODS_ROOT}/Headers/Public/react-native-document-picker\"",
					"\"${PODS_ROOT}/Headers/Public/react-native-get-random-values\"",
					"\"${PODS_ROOT}/Headers/Public/react-native-html-to-pdf\"",
					"\"${PODS_ROOT}/Headers/Public/react-native-keep-awake\"",
					"\"${PODS_ROOT}/Headers/Public/react-native-mmkv-storage\"",
					"\"${PODS_ROOT}/Headers/Public/react-native-mmkv-storage-ext\"",
					"\"${PODS_ROOT}/Headers/Public/react-native-netinfo\"",
					"\"${PODS_ROOT}/Headers/Public/react-native-orientation\"",
					"\"${PODS_ROOT}/Headers/Public/react-native-receive-sharing-intent\"",
					"\"${PODS_ROOT}/Headers/Public/react-native-safe-area-context\"",
					"\"${PODS_ROOT}/Headers/Public/react-native-sodium\"",
					"\"${PODS_ROOT}/Headers/Public/react-native-splash-screen\"",
					"\"${PODS_ROOT}/Headers/Public/react-native-viewpager\"",
					"\"${PODS_ROOT}/Headers/Public/react-native-webview\"",
					"\"${PODS_ROOT}/Headers/Public/rn-fetch-blob\"",
					"\"${PODS_ROOT}/Headers/Public/toolbar-android\"",
					"\"$(PODS_ROOT)/Headers/Private/React-Core\"",
				);
				INFOPLIST_FILE = "Make Note/Info.plist";
				IPHONEOS_DEPLOYMENT_TARGET = 10.0;
				LD_RUNPATH_SEARCH_PATHS = (
					"$(inherited)",
					"@executable_path/Frameworks",
					"@executable_path/../../Frameworks",
				);
				MARKETING_VERSION = 1.5.50;
				MTL_FAST_MATH = YES;
				PRODUCT_BUNDLE_IDENTIFIER = org.streetwriters.notesnook.share;
				PRODUCT_NAME = "$(TARGET_NAME)";
				PROVISIONING_PROFILE_SPECIFIER = "Notesnook Extension iOS Distribution 2";
				SKIP_INSTALL = YES;
				SWIFT_OBJC_BRIDGING_HEADER = "Make Note/Make Note-Bridging-Header.h";
				SWIFT_VERSION = 5.0;
				TARGETED_DEVICE_FAMILY = "1,2";
			};
			name = Release;
		};
		83CBBA201A601CBA00E9B192 /* Debug */ = {
			isa = XCBuildConfiguration;
			buildSettings = {
				ALWAYS_SEARCH_USER_PATHS = NO;
				APPLICATION_EXTENSION_API_ONLY = YES;
				CLANG_ANALYZER_LOCALIZABILITY_NONLOCALIZED = YES;
				CLANG_CXX_LANGUAGE_STANDARD = "gnu++0x";
				CLANG_CXX_LIBRARY = "libc++";
				CLANG_ENABLE_MODULES = YES;
				CLANG_ENABLE_OBJC_ARC = YES;
				CLANG_WARN_BLOCK_CAPTURE_AUTORELEASING = YES;
				CLANG_WARN_BOOL_CONVERSION = YES;
				CLANG_WARN_COMMA = YES;
				CLANG_WARN_CONSTANT_CONVERSION = YES;
				CLANG_WARN_DEPRECATED_OBJC_IMPLEMENTATIONS = YES;
				CLANG_WARN_DIRECT_OBJC_ISA_USAGE = YES_ERROR;
				CLANG_WARN_EMPTY_BODY = YES;
				CLANG_WARN_ENUM_CONVERSION = YES;
				CLANG_WARN_INFINITE_RECURSION = YES;
				CLANG_WARN_INT_CONVERSION = YES;
				CLANG_WARN_NON_LITERAL_NULL_CONVERSION = YES;
				CLANG_WARN_OBJC_IMPLICIT_RETAIN_SELF = YES;
				CLANG_WARN_OBJC_LITERAL_CONVERSION = YES;
				CLANG_WARN_OBJC_ROOT_CLASS = YES_ERROR;
				CLANG_WARN_RANGE_LOOP_ANALYSIS = YES;
				CLANG_WARN_STRICT_PROTOTYPES = YES;
				CLANG_WARN_SUSPICIOUS_MOVE = YES;
				CLANG_WARN_UNREACHABLE_CODE = YES;
				CLANG_WARN__DUPLICATE_METHOD_MATCH = YES;
				"CODE_SIGN_IDENTITY[sdk=iphoneos*]" = "iPhone Developer";
				COPY_PHASE_STRIP = NO;
				ENABLE_STRICT_OBJC_MSGSEND = YES;
				ENABLE_TESTABILITY = YES;
				"EXCLUDED_ARCHS[sdk=iphonesimulator*]" = "arm64 i386";
				GCC_C_LANGUAGE_STANDARD = gnu99;
				GCC_DYNAMIC_NO_PIC = NO;
				GCC_NO_COMMON_BLOCKS = YES;
				GCC_OPTIMIZATION_LEVEL = 0;
				GCC_PREPROCESSOR_DEFINITIONS = (
					"DEBUG=1",
					"$(inherited)",
				);
				GCC_SYMBOLS_PRIVATE_EXTERN = NO;
				GCC_WARN_64_TO_32_BIT_CONVERSION = YES;
				GCC_WARN_ABOUT_RETURN_TYPE = YES_ERROR;
				GCC_WARN_UNDECLARED_SELECTOR = YES;
				GCC_WARN_UNINITIALIZED_AUTOS = YES_AGGRESSIVE;
				GCC_WARN_UNUSED_FUNCTION = YES;
				GCC_WARN_UNUSED_VARIABLE = YES;
				IPHONEOS_DEPLOYMENT_TARGET = 11.0;
				LD_RUNPATH_SEARCH_PATHS = (
					/usr/lib/swift,
					"$(inherited)",
				);
				LIBRARY_SEARCH_PATHS = (
					"\"$(TOOLCHAIN_DIR)/usr/lib/swift/$(PLATFORM_NAME)\"",
					"\"$(TOOLCHAIN_DIR)/usr/lib/swift-5.2/$(PLATFORM_NAME)\"",
					"\"$(inherited)\"",
				);
				MTL_ENABLE_DEBUG_INFO = YES;
				ONLY_ACTIVE_ARCH = YES;
				SDKROOT = iphoneos;
			};
			name = Debug;
		};
		83CBBA211A601CBA00E9B192 /* Release */ = {
			isa = XCBuildConfiguration;
			buildSettings = {
				ALWAYS_SEARCH_USER_PATHS = NO;
				APPLICATION_EXTENSION_API_ONLY = YES;
				CLANG_ANALYZER_LOCALIZABILITY_NONLOCALIZED = YES;
				CLANG_CXX_LANGUAGE_STANDARD = "gnu++0x";
				CLANG_CXX_LIBRARY = "libc++";
				CLANG_ENABLE_MODULES = YES;
				CLANG_ENABLE_OBJC_ARC = YES;
				CLANG_WARN_BLOCK_CAPTURE_AUTORELEASING = YES;
				CLANG_WARN_BOOL_CONVERSION = YES;
				CLANG_WARN_COMMA = YES;
				CLANG_WARN_CONSTANT_CONVERSION = YES;
				CLANG_WARN_DEPRECATED_OBJC_IMPLEMENTATIONS = YES;
				CLANG_WARN_DIRECT_OBJC_ISA_USAGE = YES_ERROR;
				CLANG_WARN_EMPTY_BODY = YES;
				CLANG_WARN_ENUM_CONVERSION = YES;
				CLANG_WARN_INFINITE_RECURSION = YES;
				CLANG_WARN_INT_CONVERSION = YES;
				CLANG_WARN_NON_LITERAL_NULL_CONVERSION = YES;
				CLANG_WARN_OBJC_IMPLICIT_RETAIN_SELF = YES;
				CLANG_WARN_OBJC_LITERAL_CONVERSION = YES;
				CLANG_WARN_OBJC_ROOT_CLASS = YES_ERROR;
				CLANG_WARN_RANGE_LOOP_ANALYSIS = YES;
				CLANG_WARN_STRICT_PROTOTYPES = YES;
				CLANG_WARN_SUSPICIOUS_MOVE = YES;
				CLANG_WARN_UNREACHABLE_CODE = YES;
				CLANG_WARN__DUPLICATE_METHOD_MATCH = YES;
				"CODE_SIGN_IDENTITY[sdk=iphoneos*]" = "iPhone Developer";
				COPY_PHASE_STRIP = YES;
				ENABLE_NS_ASSERTIONS = NO;
				ENABLE_STRICT_OBJC_MSGSEND = YES;
				"EXCLUDED_ARCHS[sdk=iphonesimulator*]" = "arm64 i386";
				GCC_C_LANGUAGE_STANDARD = gnu99;
				GCC_NO_COMMON_BLOCKS = YES;
				GCC_WARN_64_TO_32_BIT_CONVERSION = YES;
				GCC_WARN_ABOUT_RETURN_TYPE = YES_ERROR;
				GCC_WARN_UNDECLARED_SELECTOR = YES;
				GCC_WARN_UNINITIALIZED_AUTOS = YES_AGGRESSIVE;
				GCC_WARN_UNUSED_FUNCTION = YES;
				GCC_WARN_UNUSED_VARIABLE = YES;
				IPHONEOS_DEPLOYMENT_TARGET = 11.0;
				LD_RUNPATH_SEARCH_PATHS = (
					/usr/lib/swift,
					"$(inherited)",
				);
				LIBRARY_SEARCH_PATHS = (
					"\"$(TOOLCHAIN_DIR)/usr/lib/swift/$(PLATFORM_NAME)\"",
					"\"$(TOOLCHAIN_DIR)/usr/lib/swift-5.2/$(PLATFORM_NAME)\"",
					"\"$(inherited)\"",
				);
				MTL_ENABLE_DEBUG_INFO = NO;
				ONLY_ACTIVE_ARCH = NO;
				SDKROOT = iphoneos;
				VALIDATE_PRODUCT = YES;
			};
			name = Release;
		};
/* End XCBuildConfiguration section */

/* Begin XCConfigurationList section */
		00E357021AD99517003FC87E /* Build configuration list for PBXNativeTarget "NotesnookTests" */ = {
			isa = XCConfigurationList;
			buildConfigurations = (
				00E356F61AD99517003FC87E /* Debug */,
				00E356F71AD99517003FC87E /* Release */,
			);
			defaultConfigurationIsVisible = 0;
			defaultConfigurationName = Release;
		};
		13B07F931A680F5B00A75B9A /* Build configuration list for PBXNativeTarget "Notesnook" */ = {
			isa = XCConfigurationList;
			buildConfigurations = (
				13B07F941A680F5B00A75B9A /* Debug */,
				13B07F951A680F5B00A75B9A /* Release */,
			);
			defaultConfigurationIsVisible = 0;
			defaultConfigurationName = Release;
		};
		2D02E4BA1E0B4A5E006451C7 /* Build configuration list for PBXNativeTarget "Notesnook-tvOS" */ = {
			isa = XCConfigurationList;
			buildConfigurations = (
				2D02E4971E0B4A5E006451C7 /* Debug */,
				2D02E4981E0B4A5E006451C7 /* Release */,
			);
			defaultConfigurationIsVisible = 0;
			defaultConfigurationName = Release;
		};
		2D02E4BB1E0B4A5E006451C7 /* Build configuration list for PBXNativeTarget "Notesnook-tvOSTests" */ = {
			isa = XCConfigurationList;
			buildConfigurations = (
				2D02E4991E0B4A5E006451C7 /* Debug */,
				2D02E49A1E0B4A5E006451C7 /* Release */,
			);
			defaultConfigurationIsVisible = 0;
			defaultConfigurationName = Release;
		};
		65AA858725E6DDEF00772A01 /* Build configuration list for PBXNativeTarget "NotesWidgetExtension" */ = {
			isa = XCConfigurationList;
			buildConfigurations = (
				65AA858525E6DDEF00772A01 /* Debug */,
				65AA858625E6DDEF00772A01 /* Release */,
			);
			defaultConfigurationIsVisible = 0;
			defaultConfigurationName = Release;
		};
		65B5014C25A672B200E2D264 /* Build configuration list for PBXNativeTarget "Make Note" */ = {
			isa = XCConfigurationList;
			buildConfigurations = (
				65B5014D25A672B200E2D264 /* Debug */,
				65B5014E25A672B200E2D264 /* Release */,
			);
			defaultConfigurationIsVisible = 0;
			defaultConfigurationName = Release;
		};
		83CBB9FA1A601CBA00E9B192 /* Build configuration list for PBXProject "Notesnook" */ = {
			isa = XCConfigurationList;
			buildConfigurations = (
				83CBBA201A601CBA00E9B192 /* Debug */,
				83CBBA211A601CBA00E9B192 /* Release */,
			);
			defaultConfigurationIsVisible = 0;
			defaultConfigurationName = Release;
		};
/* End XCConfigurationList section */
	};
	rootObject = 83CBB9F71A601CBA00E9B192 /* Project object */;
}<|MERGE_RESOLUTION|>--- conflicted
+++ resolved
@@ -250,13 +250,9 @@
 				16C0296DE7A2B4102817F5C1 /* libPods-Notesnook-tvOS.a */,
 				A03E3F5851D27269540E147C /* libPods-Notesnook-tvOSTests.a */,
 				41D57E9831C724F59F18FBAE /* libPods-Notesnook-Add to Notes.a */,
-<<<<<<< HEAD
 				35547D7C07E83F889159A73D /* libPods-Notesnook-Make Note.a */,
-=======
-				5269A46969D8091533003C72 /* libPods-Notesnook-Make Note.a */,
 				65AA857825E6DDEC00772A01 /* WidgetKit.framework */,
 				65AA857A25E6DDEC00772A01 /* SwiftUI.framework */,
->>>>>>> 1fd90eb9
 			);
 			name = Frameworks;
 			sourceTree = "<group>";
