--- conflicted
+++ resolved
@@ -14,19 +14,13 @@
 import useAnnouncements from "./utils/use-announcements";
 import {
   showAnnouncementDialog,
-<<<<<<< HEAD
-=======
   showBuyDialog,
->>>>>>> 03a0de38
   showInvalidSystemTimeDialog,
 } from "./common/dialog-controller";
 import useSystemTheme from "./utils/use-system-theme";
 import { isTesting } from "./utils/platform";
 import { updateStatus, removeStatus } from "./hooks/use-status";
-<<<<<<< HEAD
-=======
 import { showToast } from "./utils/toast";
->>>>>>> 03a0de38
 
 if (process.env.NODE_ENV === "production") {
   loadTrackerScript();
