--- conflicted
+++ resolved
@@ -28,10 +28,7 @@
 import { hashNavigate } from "../navigation";
 import { logger } from "../utils/logger";
 import Config from "../utils/config";
-<<<<<<< HEAD
-=======
 import { setDocumentTitle } from "../utils/dom";
->>>>>>> efad6520
 
 const SESSION_STATES = {
   stale: "stale",
