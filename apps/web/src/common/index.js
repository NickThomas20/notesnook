--- conflicted
+++ resolved
@@ -4,10 +4,6 @@
 
 export const db = new Database(StorageInterface);
 export const ev = new events.EventEmitter();
-<<<<<<< HEAD
-export function sendNewNoteEvent() {
-  ev.emit("onNewNote");
-}
 
 export const COLORS = [
   { label: "red", code: "#ed2d37" },
@@ -17,10 +13,4 @@
   { label: "blue", code: "blue" },
   { label: "purple", code: "purple" },
   { label: "gray", code: "gray" }
-];
-=======
-console.log("from common", db);
-export function sendNewNoteEvent(context) {
-  ev.emit("onNewNote", context);
-}
->>>>>>> 623ee70f
+];