import React from "react";
import ReactDOM from "react-dom";
import Animated from "../components/animated";
import { AnimatePresence } from "framer-motion";
import { store as selectionStore } from "../stores/selection-store";
import Route from "./route";
import Config from "../utils/config";

class Navigator {
  constructor(root, routes, options = {}) {
    this.routes = routes;
    this.root = root;
    this.options = options;
    this.history = [];
    this.lastRoute = undefined;
  }

  onLoad = () => {
    const opts = Config.get(this.root, {
      history: [],
      lastRoute: this.getRoute(this.options.default),
    });
    this.history = opts.history;
    this.navigate(opts.lastRoute.key, opts.lastRoute.params, true);
  };

  getRoute(key) {
    return this.routes[key];
  }

  setLastRoute(route) {
    this.lastRoute = route;
    // cache the route in localStorage
    // NOTE: we delete the navigator key if any so it's always new across refreshes
    const copy = { ...route, params: { ...route.params } };
    if (copy.params.navigator) delete copy.params.navigator;
    Config.set(this.root, {
      history: this.history,
      lastRoute: copy,
    });
  }

  getRoot() {
    return document.querySelector(`.${this.root}`);
  }

  navigate(routeName, params = {}, force = false) {
    let route = this.getRoute(routeName);

    if (!force && (!route || this.lastRoute === route)) {
      return false;
    }

    route.params = { ...route.params, ...params };

    if (this.lastRoute) {
      this.history.push(this.lastRoute);
    }
    this.setLastRoute(route);
    return this.renderRoute(route);
  }

  renderRoute(route) {
    let root = this.getRoot();
    if (!root) {
      return false;
    }
    // exit selection mode on navigate
    selectionStore.toggleSelectionMode(false);
    ReactDOM.render(
      <AnimatePresence exitBeforeEnter={true}>
        <Animated.Flex
          key={route.key}
          initial={{ opacity: 0 }}
          animate={{ opacity: 1 }}
          transition={{ duration: 0.2, ease: "easeOut" }}
          exit={{ opacity: 0 }}
          flexDirection="column"
          flex="1 1 auto"
        >
          <Route
            navigator={this}
            route={route}
            params={route.params}
            canGoBack={
              this.options.backButtonEnabled && this.history.length > 0
            }
            backAction={() => this.goBack()}
          />
        </Animated.Flex>
      </AnimatePresence>,
      root
    );
    return true;
  }

  goBack(params = {}) {
    let route = this.history.pop();
    if (!route) return false;
    if (!route.component) route.component = this.getRoute(route.key).component;

    this.setLastRoute(route);
    return this.renderRoute(this._mergeParams(route, params));
  }

  restore(params = {}) {
    if (!this.lastRoute) {
      return false;
    }
    return this.renderRoute(this._mergeParams(this.lastRoute, params));
  }

<<<<<<< HEAD
const NavigationContainer = props => {
  return (
    <ThemeProvider>
      <Flex flexDirection="column" px={2}>
        <Flex alignItems="center">
          {props.canGoBack && (
            <Box
              onClick={props.backAction}
              height={38}
              color="fontPrimary"
              sx={{ marginLeft: -1, marginRight: 2 }}
            >
              <Icon.ChevronLeft size={38} />
            </Box>
          )}
          {!props.route.topBarHidden && (
            <>
              <Box
                onClick={() => ev.emit("openSideMenu")}
                height={36}
                color="fontPrimary"
                sx={{
                  marginRight: 3,
                  display: [props.canGoBack ? "none" : "block", "none", "none"]
                }}
              >
                <Icon.Menu size={36} />
              </Box>
              <Heading fontSize="heading">
                {props.route.title || props.route.params.title}
              </Heading>
            </>
          )}
        </Flex>
        <Text variant="title" color="primary" sx={{ marginBottom: 1 }}>
          {props.route.params.subtitle}
        </Text>
      </Flex>
      {props.route.component && (
        <props.route.component navigator={props.navigator} {...props.params} />
      )}
    </ThemeProvider>
  );
};
=======
  _mergeParams(route, params) {
    return {
      ...route,
      params: { ...route.params, ...params },
    };
  }
}
export default Navigator;
>>>>>>> deaecda5
<|MERGE_RESOLUTION|>--- conflicted
+++ resolved
@@ -110,52 +110,6 @@
     return this.renderRoute(this._mergeParams(this.lastRoute, params));
   }
 
-<<<<<<< HEAD
-const NavigationContainer = props => {
-  return (
-    <ThemeProvider>
-      <Flex flexDirection="column" px={2}>
-        <Flex alignItems="center">
-          {props.canGoBack && (
-            <Box
-              onClick={props.backAction}
-              height={38}
-              color="fontPrimary"
-              sx={{ marginLeft: -1, marginRight: 2 }}
-            >
-              <Icon.ChevronLeft size={38} />
-            </Box>
-          )}
-          {!props.route.topBarHidden && (
-            <>
-              <Box
-                onClick={() => ev.emit("openSideMenu")}
-                height={36}
-                color="fontPrimary"
-                sx={{
-                  marginRight: 3,
-                  display: [props.canGoBack ? "none" : "block", "none", "none"]
-                }}
-              >
-                <Icon.Menu size={36} />
-              </Box>
-              <Heading fontSize="heading">
-                {props.route.title || props.route.params.title}
-              </Heading>
-            </>
-          )}
-        </Flex>
-        <Text variant="title" color="primary" sx={{ marginBottom: 1 }}>
-          {props.route.params.subtitle}
-        </Text>
-      </Flex>
-      {props.route.component && (
-        <props.route.component navigator={props.navigator} {...props.params} />
-      )}
-    </ThemeProvider>
-  );
-};
-=======
   _mergeParams(route, params) {
     return {
       ...route,
@@ -163,5 +117,4 @@
     };
   }
 }
-export default Navigator;
->>>>>>> deaecda5
+export default Navigator;